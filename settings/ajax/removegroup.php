<?php

<<<<<<< HEAD
// Init owncloud
require_once '../../lib/base.php';

=======
>>>>>>> d1c0f2a7
OC_JSON::checkAdminUser();
OCP\JSON::callCheck();

$name = $_POST["groupname"];

// Return Success story
if( OC_Group::deleteGroup( $name )) {
	OC_JSON::success(array("data" => array( "groupname" => $name )));
}
else{
	OC_JSON::error(array("data" => array( "message" => $l->t("Unable to delete group") )));
}<|MERGE_RESOLUTION|>--- conflicted
+++ resolved
@@ -1,11 +1,5 @@
 <?php
 
-<<<<<<< HEAD
-// Init owncloud
-require_once '../../lib/base.php';
-
-=======
->>>>>>> d1c0f2a7
 OC_JSON::checkAdminUser();
 OCP\JSON::callCheck();
 
