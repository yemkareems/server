<?php

/**
 * ownCloud – LDAP Access
 *
 * @author Arthur Schiwon
 * @copyright 2012 Arthur Schiwon blizzz@owncloud.com
 *
 * This library is free software; you can redistribute it and/or
 * modify it under the terms of the GNU AFFERO GENERAL PUBLIC LICENSE
 * License as published by the Free Software Foundation; either
 * version 3 of the License, or any later version.
 *
 * This library is distributed in the hope that it will be useful,
 * but WITHOUT ANY WARRANTY; without even the implied warranty of
 * MERCHANTABILITY or FITNESS FOR A PARTICULAR PURPOSE.  See the
 * GNU AFFERO GENERAL PUBLIC LICENSE for more details.
 *
 * You should have received a copy of the GNU Affero General Public
 * License along with this library.  If not, see <http://www.gnu.org/licenses/>.
 *
 */

namespace OCA\user_ldap\lib;

abstract class Access {
	protected $connection;
	//never ever check this var directly, always use getPagedSearchResultState
	protected $pagedSearchedSuccessful;

	public function setConnector(Connection &$connection) {
		$this->connection = $connection;
	}

	private function checkConnection() {
		return ($this->connection instanceof Connection);
	}

	/**
	 * @brief reads a given attribute for an LDAP record identified by a DN
	 * @param $dn the record in question
	 * @param $attr the attribute that shall be retrieved
	 *        if empty, just check the record's existence
	 * @returns an array of values on success or an empty
	 *          array if $attr is empty, false otherwise
	 *
	 * Reads an attribute from an LDAP entry or check if entry exists
	 */
	public function readAttribute($dn, $attr, $filter = 'objectClass=*') {
		if(!$this->checkConnection()) {
			\OCP\Util::writeLog('user_ldap', 'No LDAP Connector assigned, access impossible for readAttribute.', \OCP\Util::WARN);
			return false;
		}
		$cr = $this->connection->getConnectionResource();
		if(!is_resource($cr)) {
			//LDAP not available
			\OCP\Util::writeLog('user_ldap', 'LDAP resource not available.', \OCP\Util::DEBUG);
			return false;
		}
		$rr = @ldap_read($cr, $dn, $filter, array($attr));
		$dn = $this->DNasBaseParameter($dn);
		if(!is_resource($rr)) {
			\OCP\Util::writeLog('user_ldap', 'readAttribute failed for DN '.$dn, \OCP\Util::DEBUG);
			//in case an error occurs , e.g. object does not exist
			return false;
		}
		if (empty($attr)) {
			\OCP\Util::writeLog('user_ldap', 'readAttribute: '.$dn.' found', \OCP\Util::DEBUG);
			return array();
		}
		$er = ldap_first_entry($cr, $rr);
		if(!is_resource($er)) {
			//did not match the filter, return false
			return false;
		}
		//LDAP attributes are not case sensitive
		$result = \OCP\Util::mb_array_change_key_case(ldap_get_attributes($cr, $er), MB_CASE_LOWER, 'UTF-8');
		$attr = mb_strtolower($attr, 'UTF-8');

		if(isset($result[$attr]) && $result[$attr]['count'] > 0) {
			$values = array();
			for($i=0;$i<$result[$attr]['count'];$i++) {
				if($this->resemblesDN($attr)) {
					$values[] = $this->sanitizeDN($result[$attr][$i]);
				} elseif(strtolower($attr) == 'objectguid') {
					$values[] = $this->convertObjectGUID2Str($result[$attr][$i]);
				} else {
					$values[] = $result[$attr][$i];
				}
			}
			return $values;
		}
		\OCP\Util::writeLog('user_ldap', 'Requested attribute '.$attr.' not found for '.$dn, \OCP\Util::DEBUG);
		return false;
	}

	/**
	 * @brief checks wether the given attribute`s valua is probably a DN
	 * @param $attr the attribute in question
	 * @return if so true, otherwise false
	 */
	private function resemblesDN($attr) {
		$resemblingAttributes = array(
			'dn',
			'uniquemember',
			'member'
		);
		return in_array($attr, $resemblingAttributes);
	}

	/**
	 * @brief sanitizes a DN received from the LDAP server
	 * @param $dn the DN in question
	 * @return the sanitized DN
	 */
	private function sanitizeDN($dn) {
		//OID sometimes gives back DNs with whitespace after the comma a la "uid=foo, cn=bar, dn=..." We need to tackle this!
		$dn = preg_replace('/([^\\\]),(\s+)/u', '\1,', $dn);

		//make comparisons and everything work
		$dn = mb_strtolower($dn, 'UTF-8');

		//escape DN values according to RFC 2253 – this is already done by ldap_explode_dn
		//to use the DN in search filters, \ needs to be escaped to \5c additionally
		//to use them in bases, we convert them back to simple backslashes in readAttribute()
		$replacements = array(
			'\,' => '\5c2C',
			'\=' => '\5c3D',
			'\+' => '\5c2B',
			'\<' => '\5c3C',
			'\>' => '\5c3E',
			'\;' => '\5c3B',
			'\"' => '\5c22',
			'\#' => '\5c23',
		);
<<<<<<< HEAD
		$dn = str_replace(array_keys($replacements),array_values($replacements), $dn);
=======
		$dn = str_replace(array_keys($replacements), array_values($replacements), $dn);
>>>>>>> 166da88b

		return $dn;
	}

	/**
	 * gives back the database table for the query
	 */
	private function getMapTable($isUser) {
		if($isUser) {
			return '*PREFIX*ldap_user_mapping';
		} else {
			return '*PREFIX*ldap_group_mapping';
		}
	}

	/**
	 * @brief returns the LDAP DN for the given internal ownCloud name of the group
	 * @param $name the ownCloud name in question
	 * @returns string with the LDAP DN on success, otherwise false
	 *
	 * returns the LDAP DN for the given internal ownCloud name of the group
	 */
	public function groupname2dn($name) {
		$dn = $this->ocname2dn($name, false);

		if($dn) {
			return $dn;
		}

		return false;
	}

	/**
	 * @brief returns the LDAP DN for the given internal ownCloud name of the user
	 * @param $name the ownCloud name in question
	 * @returns string with the LDAP DN on success, otherwise false
	 *
	 * returns the LDAP DN for the given internal ownCloud name of the user
	 */
	public function username2dn($name) {
		$dn = $this->ocname2dn($name, true);
		if($dn) {
			return $dn;
		}

		return false;
	}

	/**
	 * @brief returns the LDAP DN for the given internal ownCloud name
	 * @param $name the ownCloud name in question
	 * @param $isUser is it a user? otherwise group
	 * @returns string with the LDAP DN on success, otherwise false
	 *
	 * returns the LDAP DN for the given internal ownCloud name
	 */
	private function ocname2dn($name, $isUser) {
		$table = $this->getMapTable($isUser);

		$query = \OCP\DB::prepare('
			SELECT `ldap_dn`
			FROM `'.$table.'`
			WHERE `owncloud_name` = ?
		');

		$record = $query->execute(array($name))->fetchOne();
		return $record;
	}

	/**
	 * @brief returns the internal ownCloud name for the given LDAP DN of the group
	 * @param $dn the dn of the group object
	 * @param $ldapname optional, the display name of the object
	 * @returns string with with the name to use in ownCloud, false on DN outside of search DN
	 *
	 * returns the internal ownCloud name for the given LDAP DN of the group, false on DN outside of search DN or failure
	 */
	public function dn2groupname($dn, $ldapname = null) {
		if(mb_strripos($dn, $this->sanitizeDN($this->connection->ldapBaseGroups), 0, 'UTF-8') !== (mb_strlen($dn, 'UTF-8')-mb_strlen($this->sanitizeDN($this->connection->ldapBaseGroups), 'UTF-8'))) {
			return false;
		}
		return $this->dn2ocname($dn, $ldapname, false);
	}

	/**
	 * @brief returns the internal ownCloud name for the given LDAP DN of the user
	 * @param $dn the dn of the user object
	 * @param $ldapname optional, the display name of the object
	 * @returns string with with the name to use in ownCloud
	 *
	 * returns the internal ownCloud name for the given LDAP DN of the user, false on DN outside of search DN or failure
	 */
	public function dn2username($dn, $ldapname = null) {
		if(mb_strripos($dn, $this->sanitizeDN($this->connection->ldapBaseUsers), 0, 'UTF-8') !== (mb_strlen($dn, 'UTF-8')-mb_strlen($this->sanitizeDN($this->connection->ldapBaseUsers), 'UTF-8'))) {
			return false;
		}
		return $this->dn2ocname($dn, $ldapname, true);
	}

	/**
	 * @brief returns an internal ownCloud name for the given LDAP DN
	 * @param $dn the dn of the user object
	 * @param $ldapname optional, the display name of the object
	 * @param $isUser optional, wether it is a user object (otherwise group assumed)
	 * @returns string with with the name to use in ownCloud
	 *
	 * returns the internal ownCloud name for the given LDAP DN of the user, false on DN outside of search DN
	 */
	public function dn2ocname($dn, $ldapname = null, $isUser = true) {
		$table = $this->getMapTable($isUser);
		if($isUser) {
			$fncFindMappedName = 'findMappedUser';
			$nameAttribute = $this->connection->ldapUserDisplayName;
		} else {
			$fncFindMappedName = 'findMappedGroup';
			$nameAttribute = $this->connection->ldapGroupDisplayName;
		}

		//let's try to retrieve the ownCloud name from the mappings table
		$ocname = $this->$fncFindMappedName($dn);
		if($ocname) {
			return $ocname;
		}

		//second try: get the UUID and check if it is known. Then, update the DN and return the name.
		$uuid = $this->getUUID($dn);
		if($uuid) {
			$query = \OCP\DB::prepare('
				SELECT `owncloud_name`
				FROM `'.$table.'`
				WHERE `directory_uuid` = ?
			');
			$component = $query->execute(array($uuid))->fetchOne();
			if($component) {
				$query = \OCP\DB::prepare('
					UPDATE `'.$table.'`
					SET `ldap_dn` = ?
					WHERE `directory_uuid` = ?
				');
				$query->execute(array($dn, $uuid));
				return $component;
			}
		}

		if(is_null($ldapname)) {
			$ldapname = $this->readAttribute($dn, $nameAttribute);
			if(!isset($ldapname[0]) && empty($ldapname[0])) {
				\OCP\Util::writeLog('user_ldap', 'No or empty name for '.$dn.'.', \OCP\Util::INFO);
				return false;
			}
			$ldapname = $ldapname[0];
		}
		$ldapname = $this->sanitizeUsername($ldapname);

		//a new user/group! Add it only if it doesn't conflict with other backend's users or existing groups
		if(($isUser && !\OCP\User::userExists($ldapname, 'OCA\\user_ldap\\USER_LDAP')) || (!$isUser && !\OC_Group::groupExists($ldapname))) {
			if($this->mapComponent($dn, $ldapname, $isUser)) {
				return $ldapname;
			}
		}

		//doh! There is a conflict. We need to distinguish between users/groups. Adding indexes is an idea, but not much of a help for the user. The DN is ugly, but for now the only reasonable way. But we transform it to a readable format and remove the first part to only give the path where this object is located.
		$oc_name = $this->alternateOwnCloudName($ldapname, $dn);
		if(($isUser && !\OCP\User::userExists($oc_name)) || (!$isUser && !\OC_Group::groupExists($oc_name))) {
			if($this->mapComponent($dn, $oc_name, $isUser)) {
				return $oc_name;
			}
		}

		//if everything else did not help..
		\OCP\Util::writeLog('user_ldap', 'Could not create unique ownCloud name for '.$dn.'.', \OCP\Util::INFO);
		return false;
	}

	/**
	 * @brief gives back the user names as they are used ownClod internally
	 * @param $ldapGroups an array with the ldap Users result in style of array ( array ('dn' => foo, 'uid' => bar), ... )
	 * @returns an array with the user names to use in ownCloud
	 *
	 * gives back the user names as they are used ownClod internally
	 */
	public function ownCloudUserNames($ldapUsers) {
		return $this->ldap2ownCloudNames($ldapUsers, true);
	}

	/**
	 * @brief gives back the group names as they are used ownClod internally
	 * @param $ldapGroups an array with the ldap Groups result in style of array ( array ('dn' => foo, 'cn' => bar), ... )
	 * @returns an array with the group names to use in ownCloud
	 *
	 * gives back the group names as they are used ownClod internally
	 */
	public function ownCloudGroupNames($ldapGroups) {
		return $this->ldap2ownCloudNames($ldapGroups, false);
	}

	private function findMappedUser($dn) {
		static $query = null;
		if(is_null($query)) {
			$query = \OCP\DB::prepare('
				SELECT `owncloud_name`
				FROM `'.$this->getMapTable(true).'`
				WHERE `ldap_dn` = ?'
			);
		}
		$res = $query->execute(array($dn))->fetchOne();
		if($res) {
			return  $res;
		}
		return false;
	}

	private function findMappedGroup($dn) {
		static $query = null;
		if(is_null($query)) {
			$query = \OCP\DB::prepare('
					SELECT `owncloud_name`
					FROM `'.$this->getMapTable(false).'`
					WHERE `ldap_dn` = ?'
			);
		}
		$res = $query->execute(array($dn))->fetchOne();
		if($res) {
			return  $res;
		}
		return false;
	}


	private function ldap2ownCloudNames($ldapObjects, $isUsers) {
		if($isUsers) {
			$nameAttribute = $this->connection->ldapUserDisplayName;
		} else {
			$nameAttribute = $this->connection->ldapGroupDisplayName;
		}
		$ownCloudNames = array();

		foreach($ldapObjects as $ldapObject) {
			$nameByLDAP = isset($ldapObject[$nameAttribute]) ? $ldapObject[$nameAttribute] : null;
			$ocname = $this->dn2ocname($ldapObject['dn'], $nameByLDAP, $isUsers);
			if($ocname) {
				$ownCloudNames[] = $ocname;
			}
			continue;
		}
		return $ownCloudNames;
	}

	/**
	 * @brief creates a hopefully unique name for owncloud based on the display name and the dn of the LDAP object
	 * @param $name the display name of the object
	 * @param $dn the dn of the object
	 * @returns string with with the name to use in ownCloud
	 *
	 * creates a hopefully unique name for owncloud based on the display name and the dn of the LDAP object
	 */
	private function alternateOwnCloudName($name, $dn) {
		$ufn = ldap_dn2ufn($dn);
		$name = $name . '@' . trim(\OCP\Util::mb_substr_replace($ufn, '', 0, mb_strpos($ufn, ',', 0, 'UTF-8'), 'UTF-8'));
		$name = $this->sanitizeUsername($name);
		return $name;
	}

	/**
	 * @brief retrieves all known groups from the mappings table
	 * @returns array with the results
	 *
	 * retrieves all known groups from the mappings table
	 */
	private function mappedGroups() {
		return $this->mappedComponents(false);
	}

	/**
	 * @brief retrieves all known users from the mappings table
	 * @returns array with the results
	 *
	 * retrieves all known users from the mappings table
	 */
	private function mappedUsers() {
		return $this->mappedComponents(true);
	}

	private function mappedComponents($isUsers) {
		$table = $this->getMapTable($isUsers);

		$query = \OCP\DB::prepare('
			SELECT `ldap_dn`, `owncloud_name`
			FROM `'. $table . '`'
		);

		return $query->execute()->fetchAll();
	}

	/**
	 * @brief inserts a new user or group into the mappings table
	 * @param $dn the record in question
	 * @param $ocname the name to use in ownCloud
	 * @param $isUser is it a user or a group?
	 * @returns true on success, false otherwise
	 *
	 * inserts a new user or group into the mappings table
	 */
	private function mapComponent($dn, $ocname, $isUser = true) {
		$table = $this->getMapTable($isUser);

		$sqlAdjustment = '';
		$dbtype = \OCP\Config::getSystemValue('dbtype');
		if($dbtype == 'mysql') {
			$sqlAdjustment = 'FROM DUAL';
		}

		$insert = \OCP\DB::prepare('
			INSERT INTO `'.$table.'` (`ldap_dn`, `owncloud_name`, `directory_uuid`)
				SELECT ?,?,?
				'.$sqlAdjustment.'
				WHERE NOT EXISTS (
					SELECT 1
					FROM `'.$table.'`
					WHERE `ldap_dn` = ?
						OR `owncloud_name` = ?)
		');

		//feed the DB
		$res = $insert->execute(array($dn, $ocname, $this->getUUID($dn), $dn, $ocname));

		if(\OCP\DB::isError($res)) {
			return false;
		}

		$insRows = $res->numRows();

		if($insRows == 0) {
			return false;
		}

		return true;
	}

	public function fetchListOfUsers($filter, $attr, $limit = null, $offset = null) {
		return $this->fetchList($this->searchUsers($filter, $attr, $limit, $offset), (count($attr) > 1));
	}

	public function fetchListOfGroups($filter, $attr, $limit = null, $offset = null) {
		return $this->fetchList($this->searchGroups($filter, $attr, $limit, $offset), (count($attr) > 1));
	}

	private function fetchList($list, $manyAttributes) {
		if(is_array($list)) {
			if($manyAttributes) {
				return $list;
			} else {
				return array_unique($list, SORT_LOCALE_STRING);
			}
		}

		//error cause actually, maybe throw an exception in future.
		return array();
	}

	/**
	 * @brief executes an LDAP search, optimized for Users
	 * @param $filter the LDAP filter for the search
	 * @param $attr optional, when a certain attribute shall be filtered out
	 * @returns array with the search result
	 *
	 * Executes an LDAP search
	 */
	public function searchUsers($filter, $attr = null, $limit = null, $offset = null) {
		return $this->search($filter, $this->connection->ldapBaseUsers, $attr, $limit, $offset);
	}

	/**
	 * @brief executes an LDAP search, optimized for Groups
	 * @param $filter the LDAP filter for the search
	 * @param $attr optional, when a certain attribute shall be filtered out
	 * @returns array with the search result
	 *
	 * Executes an LDAP search
	 */
	public function searchGroups($filter, $attr = null, $limit = null, $offset = null) {
		return $this->search($filter, $this->connection->ldapBaseGroups, $attr, $limit, $offset);
	}

	/**
	 * @brief executes an LDAP search
	 * @param $filter the LDAP filter for the search
	 * @param $base the LDAP subtree that shall be searched
	 * @param $attr optional, when a certain attribute shall be filtered out
	 * @returns array with the search result
	 *
	 * Executes an LDAP search
	 */
	private function search($filter, $base, $attr = null, $limit = null, $offset = null, $skipHandling = false) {
		if(!is_null($attr) && !is_array($attr)) {
			$attr = array(mb_strtolower($attr, 'UTF-8'));
		}

		// See if we have a resource, in case not cancel with message
		$link_resource = $this->connection->getConnectionResource();
		if(!is_resource($link_resource)) {
			// Seems like we didn't find any resource.
			// Return an empty array just like before.
			\OCP\Util::writeLog('user_ldap', 'Could not search, because resource is missing.', \OCP\Util::DEBUG);
			return array();
		}

		//check wether paged search should be attempted
		$pagedSearchOK = $this->initPagedSearch($filter, $base, $attr, $limit, $offset);

		$sr = ldap_search($link_resource, $base, $filter, $attr);
		if(!$sr) {
			\OCP\Util::writeLog('user_ldap', 'Error when searching: '.ldap_error($link_resource).' code '.ldap_errno($link_resource), \OCP\Util::ERROR);
			\OCP\Util::writeLog('user_ldap', 'Attempt for Paging?  '.print_r($pagedSearchOK, true), \OCP\Util::ERROR);
			return array();
		}
		$findings = ldap_get_entries($link_resource, $sr );
		if($pagedSearchOK) {
			\OCP\Util::writeLog('user_ldap', 'Paged search successful', \OCP\Util::INFO);
			ldap_control_paged_result_response($link_resource, $sr, $cookie);
			\OCP\Util::writeLog('user_ldap', 'Set paged search cookie '.$cookie, \OCP\Util::INFO);
			$this->setPagedResultCookie($filter, $limit, $offset, $cookie);
			//browsing through prior pages to get the cookie for the new one
			if($skipHandling) {
				return;
			}
			//if count is bigger, then the server does not support paged search. Instead, he did a normal search. We set a flag here, so the callee knows how to deal with it.
			if($findings['count'] <= $limit) {
				$this->pagedSearchedSuccessful = true;
			}
		} else {
			\OCP\Util::writeLog('user_ldap', 'Paged search failed :(', \OCP\Util::INFO);
		}

		// if we're here, probably no connection resource is returned.
		// to make ownCloud behave nicely, we simply give back an empty array.
		if(is_null($findings)) {
			return array();
		}

		if(!is_null($attr)) {
			$selection = array();
			$multiarray = false;
			if(count($attr) > 1) {
				$multiarray = true;
				$i = 0;
			}
			foreach($findings as $item) {
				if(!is_array($item)) {
					continue;
				}
				$item = \OCP\Util::mb_array_change_key_case($item, MB_CASE_LOWER, 'UTF-8');

				if($multiarray) {
					foreach($attr as $key) {
						$key = mb_strtolower($key, 'UTF-8');
						if(isset($item[$key])) {
							if($key != 'dn') {
								$selection[$i][$key] = $this->resemblesDN($key) ? $this->sanitizeDN($item[$key][0]) : $item[$key][0];
							} else {
								$selection[$i][$key] = $this->sanitizeDN($item[$key]);
							}
						}

					}
					$i++;
				} else {
					//tribute to case insensitivity
					$key = mb_strtolower($attr[0], 'UTF-8');

					if(isset($item[$key])) {
						if($this->resemblesDN($key)) {
							$selection[] = $this->sanitizeDN($item[$key]);
						} else {
							$selection[] = $item[$key];
						}
					}
				}
			}
			$findings = $selection;
		}
		//we slice the findings, when
		//a) paged search insuccessful, though attempted
		//b) no paged search, but limit set
		if((!$this->pagedSearchedSuccessful
			&& $pagedSearchOK)
			|| (
				!$pagedSearchOK
				&& !is_null($limit)
			)
		) {
			$findings = array_slice($findings, intval($offset), $limit);
		}
		return $findings;
	}

	public function sanitizeUsername($name) {
		if($this->connection->ldapIgnoreNamingRules) {
			return $name;
		}

		// Translitaration
		//latin characters to ASCII
		$name = iconv('UTF-8', 'ASCII//TRANSLIT', $name);

		//REPLACEMENTS
		$name = \OCP\Util::mb_str_replace(' ', '_', $name, 'UTF-8');

		//every remaining unallowed characters will be removed
		$name = preg_replace('/[^a-zA-Z0-9_.@-]/u', '', $name);

		return $name;
	}

	/**
	 * @brief combines the input filters with AND
	 * @param $filters array, the filters to connect
	 * @returns the combined filter
	 *
	 * Combines Filter arguments with AND
	 */
	public function combineFilterWithAnd($filters) {
		return $this->combineFilter($filters, '&');
	}

	/**
	 * @brief combines the input filters with AND
	 * @param $filters array, the filters to connect
	 * @returns the combined filter
	 *
	 * Combines Filter arguments with AND
	 */
	public function combineFilterWithOr($filters) {
		return $this->combineFilter($filters, '|');
	}

	/**
	 * @brief combines the input filters with given operator
	 * @param $filters array, the filters to connect
	 * @param $operator either & or |
	 * @returns the combined filter
	 *
	 * Combines Filter arguments with AND
	 */
	private function combineFilter($filters, $operator) {
		$combinedFilter = '('.$operator;
		foreach($filters as $filter) {
		    if($filter[0] != '(') {
				$filter = '('.$filter.')';
		    }
		    $combinedFilter.=$filter;
		}
		$combinedFilter.=')';
		return $combinedFilter;
	}

	public function areCredentialsValid($name, $password) {
		$name = $this->DNasBaseParameter($name);
		$testConnection = clone $this->connection;
		$credentials = array(
			'ldapAgentName' => $name,
			'ldapAgentPassword' => $password
		);
		if(!$testConnection->setConfiguration($credentials)) {
			return false;
		}
		return $testConnection->bind();
	}

	/**
	 * @brief auto-detects the directory's UUID attribute
	 * @param $dn a known DN used to check against
	 * @param $force the detection should be run, even if it is not set to auto
	 * @returns true on success, false otherwise
	 */
	private function detectUuidAttribute($dn, $force = false) {
		if(($this->connection->ldapUuidAttribute != 'auto') && !$force) {
			return true;
		}

		//for now, supported (known) attributes are entryUUID, nsuniqueid, objectGUID
		$testAttributes = array('entryuuid', 'nsuniqueid', 'objectguid');

		foreach($testAttributes as $attribute) {
			\OCP\Util::writeLog('user_ldap', 'Testing '.$attribute.' as UUID attr', \OCP\Util::DEBUG);

		    $value = $this->readAttribute($dn, $attribute);
		    if(is_array($value) && isset($value[0]) && !empty($value[0])) {
				\OCP\Util::writeLog('user_ldap', 'Setting '.$attribute.' as UUID attr', \OCP\Util::DEBUG);
				$this->connection->ldapUuidAttribute = $attribute;
				return true;
		    }
		    \OCP\Util::writeLog('user_ldap', 'The looked for uuid attr is not '.$attribute.', result was '.print_r($value, true), \OCP\Util::DEBUG);
		}

		return false;
	}

	public function getUUID($dn) {
		if($this->detectUuidAttribute($dn)) {
			\OCP\Util::writeLog('user_ldap', 'UUID Checking \ UUID for '.$dn.' using '. $this->connection->ldapUuidAttribute, \OCP\Util::DEBUG);
			$uuid = $this->readAttribute($dn, $this->connection->ldapUuidAttribute);
			if(!is_array($uuid) && $this->connection->ldapOverrideUuidAttribute) {
				$this->detectUuidAttribute($dn, true);
				$uuid = $this->readAttribute($dn, $this->connection->ldapUuidAttribute);
			}
			if(is_array($uuid) && isset($uuid[0]) && !empty($uuid[0])) {
				$uuid = $uuid[0];
			} else {
				$uuid = false;
			}
		} else {
			$uuid = false;
		}
		return $uuid;
	}

	/**
	 * @brief converts a binary ObjectGUID into a string representation
	 * @param $oguid the ObjectGUID in it's binary form as retrieved from AD
	 * @returns String
	 *
	 * converts a binary ObjectGUID into a string representation
	 * http://www.php.net/manual/en/function.ldap-get-values-len.php#73198
	 */
	private function convertObjectGUID2Str($oguid) {
		$hex_guid = bin2hex($oguid);
		$hex_guid_to_guid_str = '';
		for($k = 1; $k <= 4; ++$k) {
			$hex_guid_to_guid_str .= substr($hex_guid, 8 - 2 * $k, 2);
		}
		$hex_guid_to_guid_str .= '-';
		for($k = 1; $k <= 2; ++$k) {
			$hex_guid_to_guid_str .= substr($hex_guid, 12 - 2 * $k, 2);
		}
		$hex_guid_to_guid_str .= '-';
		for($k = 1; $k <= 2; ++$k) {
			$hex_guid_to_guid_str .= substr($hex_guid, 16 - 2 * $k, 2);
		}
		$hex_guid_to_guid_str .= '-' . substr($hex_guid, 16, 4);
		$hex_guid_to_guid_str .= '-' . substr($hex_guid, 20);

		return strtoupper($hex_guid_to_guid_str);
	}

	/**
	 * @brief converts a stored DN so it can be used as base parameter for LDAP queries
	 * @param $dn the DN
	 * @returns String
	 *
	 * converts a stored DN so it can be used as base parameter for LDAP queries
	 * internally we store them for usage in LDAP filters
	 */
	private function DNasBaseParameter($dn) {
		return str_replace('\\5c', '\\', $dn);
	}

	/**
	 * @brief get a cookie for the next LDAP paged search
	 * @param $filter the search filter to identify the correct search
	 * @param $limit the limit (or 'pageSize'), to identify the correct search well
	 * @param $offset the offset for the new search to identify the correct search really good
	 * @returns string containing the key or empty if none is cached
	 */
	private function getPagedResultCookie($filter, $limit, $offset) {
		if($offset == 0) {
			return '';
		}
		$offset -= $limit;
		//we work with cache here
		$cachekey = 'lc' . dechex(crc32($filter)) . '-' . $limit . '-' . $offset;
		$cookie = $this->connection->getFromCache($cachekey);
		if(is_null($cookie)) {
			$cookie = '';
		}
		return $cookie;
	}

	/**
	 * @brief set a cookie for LDAP paged search run
	 * @param $filter the search filter to identify the correct search
	 * @param $limit the limit (or 'pageSize'), to identify the correct search well
	 * @param $offset the offset for the run search to identify the correct search really good
	 * @param $cookie string containing the cookie returned by ldap_control_paged_result_response
	 * @return void
	 */
	private function setPagedResultCookie($filter, $limit, $offset) {
		if(!empty($cookie)) {
			$cachekey = 'lc' . dechex(crc32($filter)) . '-' . $limit . '-' . $offset;
			$cookie = $this->connection->writeToCache($cachekey, $cookie);
		}
	}

	/**
	 * @brief check wether the most recent paged search was successful. It flushed the state var. Use it always after a possible paged search.
	 * @return true on success, null or false otherwise
	 */
	public function getPagedSearchResultState() {
		$result = $this->pagedSearchedSuccessful;
		$this->pagedSearchedSuccessful = null;
		return $result;
	}


	/**
	 * @brief prepares a paged search, if possible
	 * @param $filter the LDAP filter for the search
	 * @param $base the LDAP subtree that shall be searched
	 * @param $attr optional, when a certain attribute shall be filtered outside
	 * @param $limit
	 * @param $offset
	 *
	 */
	private function initPagedSearch($filter, $base, $attr, $limit, $offset) {
		$pagedSearchOK = false;
		if($this->connection->hasPagedResultSupport && !is_null($limit)) {
			$offset = intval($offset); //can be null
			\OCP\Util::writeLog('user_ldap', 'initializing paged search for  Filter'.$filter.' base '.$base.' attr '.print_r($attr, true). ' limit ' .$limit.' offset '.$offset, \OCP\Util::DEBUG);
			//get the cookie from the search for the previous search, required by LDAP
			$cookie = $this->getPagedResultCookie($filter, $limit, $offset);
			if(empty($cookie) && ($offset > 0)) {
				//no cookie known, although the offset is not 0. Maybe cache run out. We need to start all over *sigh* (btw, Dear Reader, did you need LDAP paged searching was designed by MSFT?)
				$reOffset = ($offset - $limit) < 0 ? 0 : $offset - $limit;
				//a bit recursive, $offset of 0 is the exit
				\OCP\Util::writeLog('user_ldap', 'Looking for cookie L/O '.$limit.'/'.$reOffset, \OCP\Util::INFO);
				$this->search($filter, $base, $attr, $limit, $reOffset, true);
				$cookie = $this->getPagedResultCookie($filter, $limit, $offset);
				//still no cookie? obviously, the server does not like us. Let's skip paging efforts.
				//TODO: remember this, probably does not change in the next request...
				if(empty($cookie)) {
					$cookie = null;
				}
			}
			if(!is_null($cookie)) {
				if($offset > 0) {
					\OCP\Util::writeLog('user_ldap', 'Cookie '.$cookie, \OCP\Util::INFO);
				}
				$pagedSearchOK = ldap_control_paged_result($this->connection->getConnectionResource(), $limit, false, $cookie);
				\OCP\Util::writeLog('user_ldap', 'Ready for a paged search', \OCP\Util::INFO);
			} else {
				\OCP\Util::writeLog('user_ldap', 'No paged search for us, Cpt., Limit '.$limit.' Offset '.$offset, \OCP\Util::INFO);
			}
		}

		return $pagedSearchOK;
	}

}<|MERGE_RESOLUTION|>--- conflicted
+++ resolved
@@ -133,11 +133,7 @@
 			'\"' => '\5c22',
 			'\#' => '\5c23',
 		);
-<<<<<<< HEAD
-		$dn = str_replace(array_keys($replacements),array_values($replacements), $dn);
-=======
 		$dn = str_replace(array_keys($replacements), array_values($replacements), $dn);
->>>>>>> 166da88b
 
 		return $dn;
 	}
