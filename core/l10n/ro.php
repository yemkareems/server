--- conflicted
+++ resolved
@@ -2,11 +2,7 @@
 "Application name not provided." => "Numele aplicație nu este furnizat.",
 "No category to add?" => "Nici o categorie de adăugat?",
 "This category already exists: " => "Această categorie deja există:",
-<<<<<<< HEAD
-"Owncloud password reset" => "Resetarea parolei ownCloud",
-=======
 "Settings" => "Configurări",
->>>>>>> 46d6fd15
 "ownCloud password reset" => "Resetarea parolei ownCloud ",
 "Use the following link to reset your password: {link}" => "Folosește următorul link pentru a reseta parola: {link}",
 "You will receive a link to reset your password via Email." => "Vei primi un mesaj prin care vei putea reseta parola via email",
