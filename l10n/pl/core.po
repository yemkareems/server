# SOME DESCRIPTIVE TITLE.
# Copyright (C) YEAR THE PACKAGE'S COPYRIGHT HOLDER
# This file is distributed under the same license as the PACKAGE package.
# 
# Translators:
<<<<<<< HEAD
# Cyryl Sochacki <>, 2012.
# Cyryl Sochacki <cyrylsochacki@gmail.com>, 2012-2013.
# Kamil Domański <kdomanski@kdemail.net>, 2011.
#   <koalamis0@gmail.com>, 2012.
# Maciej Tarmas <maciej@tarmas.com>, 2013.
# Marcin Małecki <gerber@tkdami.net>, 2011, 2012.
# Marcin Małecki <mosslar@gmail.com>, 2011.
# Marco Oliver Grunwald <marco@mgrvnwald.com>, 2013.
# Michał Plichta <mplichta@gmail.com>, 2013.
#   <mosslar@gmail.com>, 2011.
#   <mplichta@gmail.com>, 2012.
# Piotr Sokół <psokol@jabster.pl>, 2012.
#   <rightxhere1@gmail.com>, 2012.
=======
>>>>>>> 4ab36142
msgid ""
msgstr ""
"Project-Id-Version: ownCloud\n"
"Report-Msgid-Bugs-To: http://bugs.owncloud.org/\n"
<<<<<<< HEAD
"POT-Creation-Date: 2013-04-17 02:20+0200\n"
"PO-Revision-Date: 2013-04-17 00:21+0000\n"
=======
"POT-Creation-Date: 2013-04-30 01:57+0200\n"
"PO-Revision-Date: 2013-04-29 23:57+0000\n"
>>>>>>> 4ab36142
"Last-Translator: I Robot <owncloud-bot@tmit.eu>\n"
"Language-Team: Polish (http://www.transifex.com/projects/p/owncloud/language/pl/)\n"
"MIME-Version: 1.0\n"
"Content-Type: text/plain; charset=UTF-8\n"
"Content-Transfer-Encoding: 8bit\n"
"Language: pl\n"
"Plural-Forms: nplurals=3; plural=(n==1 ? 0 : n%10>=2 && n%10<=4 && (n%100<10 || n%100>=20) ? 1 : 2);\n"

#: ajax/share.php:97
#, php-format
msgid "User %s shared a file with you"
msgstr "Użytkownik %s udostępnił ci plik"

#: ajax/share.php:99
#, php-format
msgid "User %s shared a folder with you"
msgstr "Użytkownik %s udostępnił ci folder"

#: ajax/share.php:101
#, php-format
msgid ""
"User %s shared the file \"%s\" with you. It is available for download here: "
"%s"
msgstr "Użytkownik %s udostępnił ci plik „%s”. Możesz pobrać go stąd: %s"

#: ajax/share.php:104
#, php-format
msgid ""
"User %s shared the folder \"%s\" with you. It is available for download "
"here: %s"
msgstr "Użytkownik %s udostępnił ci folder „%s”. Możesz pobrać go stąd: %s"

#: ajax/vcategories/add.php:26 ajax/vcategories/edit.php:25
msgid "Category type not provided."
msgstr "Nie podano typu kategorii."

#: ajax/vcategories/add.php:30
msgid "No category to add?"
msgstr "Brak kategorii do dodania?"

#: ajax/vcategories/add.php:37
#, php-format
msgid "This category already exists: %s"
msgstr "Ta kategoria już istnieje: %s"

#: ajax/vcategories/addToFavorites.php:26 ajax/vcategories/delete.php:27
#: ajax/vcategories/favorites.php:24
#: ajax/vcategories/removeFromFavorites.php:26
msgid "Object type not provided."
msgstr "Nie podano typu obiektu."

#: ajax/vcategories/addToFavorites.php:30
#: ajax/vcategories/removeFromFavorites.php:30
#, php-format
msgid "%s ID not provided."
msgstr "Nie podano ID %s."

#: ajax/vcategories/addToFavorites.php:35
#, php-format
msgid "Error adding %s to favorites."
msgstr "Błąd podczas dodawania %s do ulubionych."

#: ajax/vcategories/delete.php:35 js/oc-vcategories.js:136
msgid "No categories selected for deletion."
msgstr "Nie zaznaczono kategorii do usunięcia."

#: ajax/vcategories/removeFromFavorites.php:35
#, php-format
msgid "Error removing %s from favorites."
msgstr "Błąd podczas usuwania %s z ulubionych."

#: js/config.php:34
msgid "Sunday"
msgstr "Niedziela"

#: js/config.php:35
msgid "Monday"
msgstr "Poniedziałek"

#: js/config.php:36
msgid "Tuesday"
msgstr "Wtorek"

#: js/config.php:37
msgid "Wednesday"
msgstr "Środa"

#: js/config.php:38
msgid "Thursday"
msgstr "Czwartek"

#: js/config.php:39
msgid "Friday"
msgstr "Piątek"

#: js/config.php:40
msgid "Saturday"
msgstr "Sobota"

#: js/config.php:45
msgid "January"
msgstr "Styczeń"

#: js/config.php:46
msgid "February"
msgstr "Luty"

#: js/config.php:47
msgid "March"
msgstr "Marzec"

#: js/config.php:48
msgid "April"
msgstr "Kwiecień"

#: js/config.php:49
msgid "May"
msgstr "Maj"

#: js/config.php:50
msgid "June"
msgstr "Czerwiec"

#: js/config.php:51
msgid "July"
msgstr "Lipiec"

#: js/config.php:52
msgid "August"
msgstr "Sierpień"

#: js/config.php:53
msgid "September"
msgstr "Wrzesień"

#: js/config.php:54
msgid "October"
msgstr "Październik"

#: js/config.php:55
msgid "November"
msgstr "Listopad"

#: js/config.php:56
msgid "December"
msgstr "Grudzień"

#: js/js.js:286
msgid "Settings"
msgstr "Ustawienia"

#: js/js.js:718
msgid "seconds ago"
msgstr "sekund temu"

#: js/js.js:719
msgid "1 minute ago"
msgstr "1 minutę temu"

#: js/js.js:720
msgid "{minutes} minutes ago"
msgstr "{minutes} minut temu"

#: js/js.js:721
msgid "1 hour ago"
msgstr "1 godzinę temu"

#: js/js.js:722
msgid "{hours} hours ago"
msgstr "{hours} godzin temu"

#: js/js.js:723
msgid "today"
msgstr "dziś"

#: js/js.js:724
msgid "yesterday"
msgstr "wczoraj"

#: js/js.js:725
msgid "{days} days ago"
msgstr "{days} dni temu"

#: js/js.js:726
msgid "last month"
msgstr "w zeszłym miesiącu"

#: js/js.js:727
msgid "{months} months ago"
msgstr "{months} miesięcy temu"

#: js/js.js:728
msgid "months ago"
msgstr "miesięcy temu"

#: js/js.js:729
msgid "last year"
msgstr "w zeszłym roku"

#: js/js.js:730
msgid "years ago"
msgstr "lat temu"

#: js/oc-dialogs.js:117 js/oc-dialogs.js:247
msgid "Ok"
msgstr "OK"

#: js/oc-dialogs.js:121 js/oc-dialogs.js:189 js/oc-dialogs.js:240
msgid "Cancel"
msgstr "Anuluj"

#: js/oc-dialogs.js:185
msgid "Choose"
msgstr "Wybierz"

#: js/oc-dialogs.js:215
msgid "Yes"
msgstr "Tak"

#: js/oc-dialogs.js:222
msgid "No"
msgstr "Nie"

#: js/oc-vcategories.js:5 js/oc-vcategories.js:85 js/oc-vcategories.js:102
#: js/oc-vcategories.js:117 js/oc-vcategories.js:132 js/oc-vcategories.js:162
msgid "The object type is not specified."
msgstr "Nie określono typu obiektu."

#: js/oc-vcategories.js:14 js/oc-vcategories.js:80 js/oc-vcategories.js:95
#: js/oc-vcategories.js:110 js/oc-vcategories.js:125 js/oc-vcategories.js:136
#: js/oc-vcategories.js:172 js/oc-vcategories.js:189 js/oc-vcategories.js:195
#: js/oc-vcategories.js:199 js/share.js:136 js/share.js:143 js/share.js:577
#: js/share.js:589
msgid "Error"
msgstr "Błąd"

#: js/oc-vcategories.js:179
msgid "The app name is not specified."
msgstr "Nie określono nazwy aplikacji."

#: js/oc-vcategories.js:194
msgid "The required file {file} is not installed!"
msgstr "Wymagany plik {file} nie jest zainstalowany!"

#: js/share.js:30 js/share.js:45 js/share.js:87
msgid "Shared"
msgstr "Udostępniono"

#: js/share.js:90
msgid "Share"
msgstr "Udostępnij"

#: js/share.js:125 js/share.js:617
msgid "Error while sharing"
msgstr "Błąd podczas współdzielenia"

#: js/share.js:136
msgid "Error while unsharing"
msgstr "Błąd podczas zatrzymywania współdzielenia"

#: js/share.js:143
msgid "Error while changing permissions"
msgstr "Błąd przy zmianie uprawnień"

#: js/share.js:152
msgid "Shared with you and the group {group} by {owner}"
msgstr "Udostępnione tobie i grupie {group} przez {owner}"

#: js/share.js:154
msgid "Shared with you by {owner}"
msgstr "Udostępnione tobie przez {owner}"

#: js/share.js:159
msgid "Share with"
msgstr "Współdziel z"

#: js/share.js:164
msgid "Share with link"
msgstr "Współdziel wraz z odnośnikiem"

#: js/share.js:167
msgid "Password protect"
msgstr "Zabezpiecz hasłem"

#: js/share.js:169 templates/installation.php:54 templates/login.php:35
msgid "Password"
msgstr "Hasło"

#: js/share.js:173
msgid "Email link to person"
msgstr "Wyślij osobie odnośnik poprzez e-mail"

#: js/share.js:174
msgid "Send"
msgstr "Wyślij"

#: js/share.js:178
msgid "Set expiration date"
msgstr "Ustaw datę wygaśnięcia"

#: js/share.js:179
msgid "Expiration date"
msgstr "Data wygaśnięcia"

#: js/share.js:211
msgid "Share via email:"
msgstr "Współdziel poprzez e-mail:"

#: js/share.js:213
msgid "No people found"
msgstr "Nie znaleziono ludzi"

#: js/share.js:251
msgid "Resharing is not allowed"
msgstr "Współdzielenie nie jest możliwe"

#: js/share.js:287
msgid "Shared in {item} with {user}"
msgstr "Współdzielone w {item} z {user}"

#: js/share.js:308
msgid "Unshare"
msgstr "Zatrzymaj współdzielenie"

#: js/share.js:320
msgid "can edit"
msgstr "może edytować"

#: js/share.js:322
msgid "access control"
msgstr "kontrola dostępu"

#: js/share.js:325
msgid "create"
msgstr "utwórz"

#: js/share.js:328
msgid "update"
msgstr "uaktualnij"

#: js/share.js:331
msgid "delete"
msgstr "usuń"

#: js/share.js:334
msgid "share"
msgstr "współdziel"

#: js/share.js:368 js/share.js:564
msgid "Password protected"
msgstr "Zabezpieczone hasłem"

#: js/share.js:577
msgid "Error unsetting expiration date"
msgstr "Błąd podczas usuwania daty wygaśnięcia"

#: js/share.js:589
msgid "Error setting expiration date"
msgstr "Błąd podczas ustawiania daty wygaśnięcia"

#: js/share.js:604
msgid "Sending ..."
msgstr "Wysyłanie..."

#: js/share.js:615
msgid "Email sent"
msgstr "E-mail wysłany"

#: js/update.js:14
msgid ""
"The update was unsuccessful. Please report this issue to the <a "
"href=\"https://github.com/owncloud/core/issues\" target=\"_blank\">ownCloud "
"community</a>."
msgstr "Aktualizacja zakończyła się niepowodzeniem. Zgłoś ten problem <a href=\"https://github.com/owncloud/core/issues\" target=\"_blank\">spoleczności ownCloud</a>."

#: js/update.js:18
msgid "The update was successful. Redirecting you to ownCloud now."
msgstr "Aktualizacji zakończyła się powodzeniem. Przekierowuję do ownCloud."

#: lostpassword/controller.php:48
msgid "ownCloud password reset"
msgstr "restart hasła ownCloud"

#: lostpassword/templates/email.php:2
msgid "Use the following link to reset your password: {link}"
msgstr "Użyj tego odnośnika by zresetować hasło: {link}"

#: lostpassword/templates/lostpassword.php:4
msgid ""
"The link to reset your password has been sent to your email.<br>If you do "
"not receive it within a reasonable amount of time, check your spam/junk "
"folders.<br>If it is not there ask your local administrator ."
msgstr ""

#: lostpassword/templates/lostpassword.php:12
msgid "Request failed!<br>Did you make sure your email/username was right?"
msgstr ""

#: lostpassword/templates/lostpassword.php:15
msgid "You will receive a link to reset your password via Email."
msgstr "Odnośnik służący do resetowania hasła zostanie wysłany na adres e-mail."

<<<<<<< HEAD
#: lostpassword/templates/lostpassword.php:11 templates/installation.php:48
#: templates/login.php:28
=======
#: lostpassword/templates/lostpassword.php:18 templates/installation.php:48
#: templates/login.php:19
>>>>>>> 4ab36142
msgid "Username"
msgstr "Nazwa użytkownika"

#: lostpassword/templates/lostpassword.php:21
msgid "Request reset"
msgstr "Żądanie resetowania"

#: lostpassword/templates/resetpassword.php:4
msgid "Your password was reset"
msgstr "Zresetowano hasło"

#: lostpassword/templates/resetpassword.php:5
msgid "To login page"
msgstr "Do strony logowania"

#: lostpassword/templates/resetpassword.php:8
msgid "New password"
msgstr "Nowe hasło"

#: lostpassword/templates/resetpassword.php:11
msgid "Reset password"
msgstr "Zresetuj hasło"

#: strings.php:5
msgid "Personal"
msgstr "Osobiste"

#: strings.php:6
msgid "Users"
msgstr "Użytkownicy"

#: strings.php:7
msgid "Apps"
msgstr "Aplikacje"

#: strings.php:8
msgid "Admin"
msgstr "Administrator"

#: strings.php:9
msgid "Help"
msgstr "Pomoc"

#: templates/403.php:12
msgid "Access forbidden"
msgstr "Dostęp zabroniony"

#: templates/404.php:12
msgid "Cloud not found"
msgstr "Nie odnaleziono chmury"

#: templates/edit_categories_dialog.php:4
msgid "Edit categories"
msgstr "Edytuj kategorie"

#: templates/edit_categories_dialog.php:16
msgid "Add"
msgstr "Dodaj"

#: templates/installation.php:24 templates/installation.php:31
#: templates/installation.php:38
msgid "Security Warning"
msgstr "Ostrzeżenie o zabezpieczeniach"

#: templates/installation.php:25
msgid "Your PHP version is vulnerable to the NULL Byte attack (CVE-2006-7243)"
msgstr "Twója wersja PHP jest narażona na NULL Byte attack (CVE-2006-7243)"

#: templates/installation.php:26
msgid "Please update your PHP installation to use ownCloud securely."
msgstr "Proszę uaktualnij swoją instalacje PHP, aby używać ownCloud bezpiecznie."

#: templates/installation.php:32
msgid ""
"No secure random number generator is available, please enable the PHP "
"OpenSSL extension."
msgstr "Bezpieczny generator liczb losowych jest niedostępny. Włącz rozszerzenie OpenSSL w PHP."

#: templates/installation.php:33
msgid ""
"Without a secure random number generator an attacker may be able to predict "
"password reset tokens and take over your account."
msgstr "Bez bezpiecznego generatora liczb losowych, osoba atakująca może przewidzieć token resetujący hasło i przejąć kontrolę nad twoim kontem."

#: templates/installation.php:39
msgid ""
"Your data directory and files are probably accessible from the internet "
"because the .htaccess file does not work."
msgstr "Twój katalog danych i pliki są prawdopodobnie dostępne z poziomu internetu, ponieważ plik .htaccess nie działa."

#: templates/installation.php:40
msgid ""
"For information how to properly configure your server, please see the <a "
"href=\"http://doc.owncloud.org/server/5.0/admin_manual/installation.html\" "
"target=\"_blank\">documentation</a>."
msgstr "Aby uzyskać informacje dotyczące prawidłowej konfiguracji serwera, sięgnij do <a href=\"http://doc.owncloud.org/server/5.0/admin_manual/installation.html\" target=\"_blank\">dokumentacji</a>."

#: templates/installation.php:44
msgid "Create an <strong>admin account</strong>"
msgstr "Utwórz <strong>konta administratora</strong>"

#: templates/installation.php:62
msgid "Advanced"
msgstr "Zaawansowane"

#: templates/installation.php:64
msgid "Data folder"
msgstr "Katalog danych"

#: templates/installation.php:73
msgid "Configure the database"
msgstr "Skonfiguruj bazę danych"

#: templates/installation.php:78 templates/installation.php:90
#: templates/installation.php:101 templates/installation.php:112
#: templates/installation.php:124
msgid "will be used"
msgstr "zostanie użyte"

#: templates/installation.php:136
msgid "Database user"
msgstr "Użytkownik bazy danych"

#: templates/installation.php:143
msgid "Database password"
msgstr "Hasło do bazy danych"

#: templates/installation.php:148
msgid "Database name"
msgstr "Nazwa bazy danych"

#: templates/installation.php:158
msgid "Database tablespace"
msgstr "Obszar tabel bazy danych"

#: templates/installation.php:165
msgid "Database host"
msgstr "Komputer bazy danych"

#: templates/installation.php:171
msgid "Finish setup"
msgstr "Zakończ konfigurowanie"

#: templates/layout.guest.php:40
msgid "web services under your control"
msgstr "Kontrolowane serwisy"

#: templates/layout.user.php:36
#, php-format
msgid "%s is available. Get more information on how to update."
msgstr ""

#: templates/layout.user.php:61
msgid "Log out"
msgstr "Wyloguj"

#: templates/login.php:10
msgid "Automatic logon rejected!"
msgstr "Automatyczne logowanie odrzucone!"

#: templates/login.php:11
msgid ""
"If you did not change your password recently, your account may be "
"compromised!"
msgstr "Jeśli hasło było dawno niezmieniane, twoje konto może być zagrożone!"

#: templates/login.php:13
msgid "Please change your password to secure your account again."
msgstr "Zmień swoje hasło, aby ponownie zabezpieczyć swoje konto."

#: templates/login.php:19
msgid "Lost your password?"
msgstr "Nie pamiętasz hasła?"

#: templates/login.php:41
msgid "remember"
msgstr "pamiętaj"

#: templates/login.php:43
msgid "Log in"
msgstr "Zaloguj"

#: templates/login.php:49
msgid "Alternative Logins"
msgstr "Alternatywne loginy"

#: templates/part.pagenavi.php:3
msgid "prev"
msgstr "wstecz"

#: templates/part.pagenavi.php:20
msgid "next"
msgstr "naprzód"

#: templates/update.php:3
#, php-format
msgid "Updating ownCloud to version %s, this may take a while."
msgstr "Aktualizowanie ownCloud do wersji %s. Może to trochę potrwać."<|MERGE_RESOLUTION|>--- conflicted
+++ resolved
@@ -3,33 +3,12 @@
 # This file is distributed under the same license as the PACKAGE package.
 # 
 # Translators:
-<<<<<<< HEAD
-# Cyryl Sochacki <>, 2012.
-# Cyryl Sochacki <cyrylsochacki@gmail.com>, 2012-2013.
-# Kamil Domański <kdomanski@kdemail.net>, 2011.
-#   <koalamis0@gmail.com>, 2012.
-# Maciej Tarmas <maciej@tarmas.com>, 2013.
-# Marcin Małecki <gerber@tkdami.net>, 2011, 2012.
-# Marcin Małecki <mosslar@gmail.com>, 2011.
-# Marco Oliver Grunwald <marco@mgrvnwald.com>, 2013.
-# Michał Plichta <mplichta@gmail.com>, 2013.
-#   <mosslar@gmail.com>, 2011.
-#   <mplichta@gmail.com>, 2012.
-# Piotr Sokół <psokol@jabster.pl>, 2012.
-#   <rightxhere1@gmail.com>, 2012.
-=======
->>>>>>> 4ab36142
 msgid ""
 msgstr ""
 "Project-Id-Version: ownCloud\n"
 "Report-Msgid-Bugs-To: http://bugs.owncloud.org/\n"
-<<<<<<< HEAD
-"POT-Creation-Date: 2013-04-17 02:20+0200\n"
-"PO-Revision-Date: 2013-04-17 00:21+0000\n"
-=======
 "POT-Creation-Date: 2013-04-30 01:57+0200\n"
 "PO-Revision-Date: 2013-04-29 23:57+0000\n"
->>>>>>> 4ab36142
 "Last-Translator: I Robot <owncloud-bot@tmit.eu>\n"
 "Language-Team: Polish (http://www.transifex.com/projects/p/owncloud/language/pl/)\n"
 "MIME-Version: 1.0\n"
@@ -314,7 +293,7 @@
 msgid "Password protect"
 msgstr "Zabezpiecz hasłem"
 
-#: js/share.js:169 templates/installation.php:54 templates/login.php:35
+#: js/share.js:169 templates/installation.php:54 templates/login.php:26
 msgid "Password"
 msgstr "Hasło"
 
@@ -432,13 +411,8 @@
 msgid "You will receive a link to reset your password via Email."
 msgstr "Odnośnik służący do resetowania hasła zostanie wysłany na adres e-mail."
 
-<<<<<<< HEAD
-#: lostpassword/templates/lostpassword.php:11 templates/installation.php:48
-#: templates/login.php:28
-=======
 #: lostpassword/templates/lostpassword.php:18 templates/installation.php:48
 #: templates/login.php:19
->>>>>>> 4ab36142
 msgid "Username"
 msgstr "Nazwa użytkownika"
 
@@ -548,37 +522,37 @@
 msgid "Data folder"
 msgstr "Katalog danych"
 
-#: templates/installation.php:73
+#: templates/installation.php:74
 msgid "Configure the database"
 msgstr "Skonfiguruj bazę danych"
 
-#: templates/installation.php:78 templates/installation.php:90
-#: templates/installation.php:101 templates/installation.php:112
-#: templates/installation.php:124
+#: templates/installation.php:79 templates/installation.php:91
+#: templates/installation.php:102 templates/installation.php:113
+#: templates/installation.php:125
 msgid "will be used"
 msgstr "zostanie użyte"
 
-#: templates/installation.php:136
+#: templates/installation.php:137
 msgid "Database user"
 msgstr "Użytkownik bazy danych"
 
-#: templates/installation.php:143
+#: templates/installation.php:144
 msgid "Database password"
 msgstr "Hasło do bazy danych"
 
-#: templates/installation.php:148
+#: templates/installation.php:149
 msgid "Database name"
 msgstr "Nazwa bazy danych"
 
-#: templates/installation.php:158
+#: templates/installation.php:159
 msgid "Database tablespace"
 msgstr "Obszar tabel bazy danych"
 
-#: templates/installation.php:165
+#: templates/installation.php:166
 msgid "Database host"
 msgstr "Komputer bazy danych"
 
-#: templates/installation.php:171
+#: templates/installation.php:172
 msgid "Finish setup"
 msgstr "Zakończ konfigurowanie"
 
@@ -595,33 +569,33 @@
 msgid "Log out"
 msgstr "Wyloguj"
 
-#: templates/login.php:10
+#: templates/login.php:9
 msgid "Automatic logon rejected!"
 msgstr "Automatyczne logowanie odrzucone!"
 
-#: templates/login.php:11
+#: templates/login.php:10
 msgid ""
 "If you did not change your password recently, your account may be "
 "compromised!"
 msgstr "Jeśli hasło było dawno niezmieniane, twoje konto może być zagrożone!"
 
-#: templates/login.php:13
+#: templates/login.php:12
 msgid "Please change your password to secure your account again."
 msgstr "Zmień swoje hasło, aby ponownie zabezpieczyć swoje konto."
 
-#: templates/login.php:19
+#: templates/login.php:34
 msgid "Lost your password?"
 msgstr "Nie pamiętasz hasła?"
 
-#: templates/login.php:41
+#: templates/login.php:39
 msgid "remember"
 msgstr "pamiętaj"
 
-#: templates/login.php:43
+#: templates/login.php:41
 msgid "Log in"
 msgstr "Zaloguj"
 
-#: templates/login.php:49
+#: templates/login.php:47
 msgid "Alternative Logins"
 msgstr "Alternatywne loginy"
 
