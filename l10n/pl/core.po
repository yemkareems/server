# SOME DESCRIPTIVE TITLE.
# Copyright (C) YEAR THE PACKAGE'S COPYRIGHT HOLDER
# This file is distributed under the same license as the PACKAGE package.
# 
# Translators:
# Cyryl Sochacki <>, 2012.
# Cyryl Sochacki <cyrylsochacki@gmail.com>, 2012.
# Kamil Domański <kdomanski@kdemail.net>, 2011.
#   <koalamis0@gmail.com>, 2012.
# Marcin Małecki <gerber@tkdami.net>, 2011, 2012.
# Marcin Małecki <mosslar@gmail.com>, 2011.
#   <mosslar@gmail.com>, 2011.
#   <mplichta@gmail.com>, 2012.
# Piotr Sokół <psokol@jabster.pl>, 2012.
#   <rightxhere1@gmail.com>, 2012.
msgid ""
msgstr ""
"Project-Id-Version: ownCloud\n"
"Report-Msgid-Bugs-To: http://bugs.owncloud.org/\n"
<<<<<<< HEAD
"POT-Creation-Date: 2012-10-16 02:04+0200\n"
"PO-Revision-Date: 2012-10-16 00:05+0000\n"
"Last-Translator: I Robot <thomas.mueller@tmit.eu>\n"
=======
"POT-Creation-Date: 2012-11-16 00:02+0100\n"
"PO-Revision-Date: 2012-11-14 23:13+0000\n"
"Last-Translator: I Robot <owncloud-bot@tmit.eu>\n"
>>>>>>> d1c0f2a7
"Language-Team: Polish (http://www.transifex.com/projects/p/owncloud/language/pl/)\n"
"MIME-Version: 1.0\n"
"Content-Type: text/plain; charset=UTF-8\n"
"Content-Transfer-Encoding: 8bit\n"
"Language: pl\n"
"Plural-Forms: nplurals=3; plural=(n==1 ? 0 : n%10>=2 && n%10<=4 && (n%100<10 || n%100>=20) ? 1 : 2);\n"

#: ajax/vcategories/add.php:26 ajax/vcategories/edit.php:25
msgid "Category type not provided."
msgstr ""

#: ajax/vcategories/add.php:30
msgid "No category to add?"
msgstr "Brak kategorii"

#: ajax/vcategories/add.php:37
msgid "This category already exists: "
msgstr "Ta kategoria już istnieje"

<<<<<<< HEAD
#: js/js.js:238 templates/layout.user.php:49 templates/layout.user.php:50
msgid "Settings"
msgstr "Ustawienia"

#: js/js.js:670
msgid "January"
msgstr "Styczeń"

#: js/js.js:670
msgid "February"
msgstr "Luty"

#: js/js.js:670
msgid "March"
msgstr "Marzec"

#: js/js.js:670
msgid "April"
msgstr "Kwiecień"

#: js/js.js:670
msgid "May"
msgstr "Maj"

#: js/js.js:670
msgid "June"
msgstr "Czerwiec"

#: js/js.js:671
msgid "July"
msgstr "Lipiec"

#: js/js.js:671
msgid "August"
msgstr "Sierpień"

#: js/js.js:671
msgid "September"
msgstr "Wrzesień"

#: js/js.js:671
msgid "October"
msgstr "Październik"

#: js/js.js:671
msgid "November"
msgstr "Listopad"

#: js/js.js:671
msgid "December"
msgstr "Grudzień"

#: js/oc-dialogs.js:123
msgid "Choose"
msgstr "Wybierz"
=======
#: ajax/vcategories/addToFavorites.php:26 ajax/vcategories/delete.php:27
#: ajax/vcategories/favorites.php:24
#: ajax/vcategories/removeFromFavorites.php:26
msgid "Object type not provided."
msgstr ""

#: ajax/vcategories/addToFavorites.php:30
#: ajax/vcategories/removeFromFavorites.php:30
#, php-format
msgid "%s ID not provided."
msgstr ""

#: ajax/vcategories/addToFavorites.php:35
#, php-format
msgid "Error adding %s to favorites."
msgstr ""

#: ajax/vcategories/delete.php:35 js/oc-vcategories.js:136
msgid "No categories selected for deletion."
msgstr "Nie ma kategorii zaznaczonych do usunięcia."

#: ajax/vcategories/removeFromFavorites.php:35
#, php-format
msgid "Error removing %s from favorites."
msgstr ""

#: js/js.js:243 templates/layout.user.php:59 templates/layout.user.php:60
msgid "Settings"
msgstr "Ustawienia"

#: js/js.js:688
msgid "seconds ago"
msgstr "sekund temu"

#: js/js.js:689
msgid "1 minute ago"
msgstr "1 minute temu"

#: js/js.js:690
msgid "{minutes} minutes ago"
msgstr "{minutes} minut temu"

#: js/js.js:691
msgid "1 hour ago"
msgstr ""

#: js/js.js:692
msgid "{hours} hours ago"
msgstr ""

#: js/js.js:693
msgid "today"
msgstr "dziś"

#: js/js.js:694
msgid "yesterday"
msgstr "wczoraj"

#: js/js.js:695
msgid "{days} days ago"
msgstr "{days} dni temu"

#: js/js.js:696
msgid "last month"
msgstr "ostani miesiąc"

#: js/js.js:697
msgid "{months} months ago"
msgstr ""
>>>>>>> d1c0f2a7

#: js/js.js:698
msgid "months ago"
msgstr "miesięcy temu"

#: js/js.js:699
msgid "last year"
msgstr "ostatni rok"

#: js/js.js:700
msgid "years ago"
msgstr "lat temu"

#: js/oc-dialogs.js:126
msgid "Choose"
msgstr "Wybierz"

#: js/oc-dialogs.js:146 js/oc-dialogs.js:166
msgid "Cancel"
msgstr "Anuluj"

#: js/oc-dialogs.js:162
msgid "No"
msgstr "Nie"

#: js/oc-dialogs.js:163
msgid "Yes"
msgstr "Tak"

#: js/oc-dialogs.js:180
msgid "Ok"
msgstr "Ok"

<<<<<<< HEAD
#: js/oc-vcategories.js:68
msgid "No categories selected for deletion."
msgstr "Nie ma kategorii zaznaczonych do usunięcia."

#: js/oc-vcategories.js:68 js/share.js:114 js/share.js:121 js/share.js:497
#: js/share.js:509
msgid "Error"
msgstr "Błąd"

#: js/share.js:103
msgid "Error while sharing"
msgstr "Błąd podczas współdzielenia"

#: js/share.js:114
msgid "Error while unsharing"
msgstr "Błąd podczas zatrzymywania współdzielenia"

#: js/share.js:121
msgid "Error while changing permissions"
msgstr "Błąd przy zmianie uprawnień"

#: js/share.js:130
msgid "Shared with you and the group"
msgstr "Współdzielony z tobą i grupą"

#: js/share.js:130
msgid "by"
msgstr "przez"

#: js/share.js:132
msgid "Shared with you by"
msgstr "Współdzielone z taba przez"

#: js/share.js:137
msgid "Share with"
msgstr "Współdziel z"

#: js/share.js:142
msgid "Share with link"
msgstr "Współdziel z link"

#: js/share.js:143
msgid "Password protect"
msgstr "Zabezpieczone hasłem"

#: js/share.js:147 templates/installation.php:42 templates/login.php:24
=======
#: js/oc-vcategories.js:5 js/oc-vcategories.js:85 js/oc-vcategories.js:102
#: js/oc-vcategories.js:117 js/oc-vcategories.js:132 js/oc-vcategories.js:162
msgid "The object type is not specified."
msgstr ""

#: js/oc-vcategories.js:95 js/oc-vcategories.js:125 js/oc-vcategories.js:136
#: js/oc-vcategories.js:195 js/share.js:135 js/share.js:142 js/share.js:525
#: js/share.js:537
msgid "Error"
msgstr "Błąd"

#: js/oc-vcategories.js:179
msgid "The app name is not specified."
msgstr ""

#: js/oc-vcategories.js:194
msgid "The required file {file} is not installed!"
msgstr ""

#: js/share.js:124
msgid "Error while sharing"
msgstr "Błąd podczas współdzielenia"

#: js/share.js:135
msgid "Error while unsharing"
msgstr "Błąd podczas zatrzymywania współdzielenia"

#: js/share.js:142
msgid "Error while changing permissions"
msgstr "Błąd przy zmianie uprawnień"

#: js/share.js:151
msgid "Shared with you and the group {group} by {owner}"
msgstr "Udostępnione Tobie i grupie {group} przez {owner}"

#: js/share.js:153
msgid "Shared with you by {owner}"
msgstr "Udostępnione Ci przez {owner}"

#: js/share.js:158
msgid "Share with"
msgstr "Współdziel z"

#: js/share.js:163
msgid "Share with link"
msgstr "Współdziel z link"

#: js/share.js:164
msgid "Password protect"
msgstr "Zabezpieczone hasłem"

#: js/share.js:168 templates/installation.php:42 templates/login.php:24
>>>>>>> d1c0f2a7
#: templates/verify.php:13
msgid "Password"
msgstr "Hasło"

<<<<<<< HEAD
#: js/share.js:152
msgid "Set expiration date"
msgstr "Ustaw datę wygaśnięcia"

#: js/share.js:153
msgid "Expiration date"
msgstr "Data wygaśnięcia"

#: js/share.js:185
msgid "Share via email:"
msgstr "Współdziel poprzez maila"

#: js/share.js:187
msgid "No people found"
msgstr "Nie znaleziono ludzi"

#: js/share.js:214
msgid "Resharing is not allowed"
msgstr "Współdzielenie nie jest możliwe"

#: js/share.js:250
msgid "Shared in"
msgstr "Współdziel  w"

#: js/share.js:250
msgid "with"
msgstr "z"

#: js/share.js:271
msgid "Unshare"
msgstr "Zatrzymaj współdzielenie"

#: js/share.js:283
msgid "can edit"
msgstr "można edytować"

#: js/share.js:285
msgid "access control"
msgstr "kontrola dostępu"

#: js/share.js:288
msgid "create"
msgstr "utwórz"

#: js/share.js:291
msgid "update"
msgstr "uaktualnij"

#: js/share.js:294
msgid "delete"
msgstr "usuń"

#: js/share.js:297
msgid "share"
msgstr "współdziel"

#: js/share.js:322 js/share.js:484
msgid "Password protected"
msgstr "Zabezpieczone hasłem"

#: js/share.js:497
msgid "Error unsetting expiration date"
msgstr "Błąd niszczenie daty wygaśnięcia"

#: js/share.js:509
msgid "Error setting expiration date"
msgstr "Błąd podczas ustawiania daty wygaśnięcia"

#: lostpassword/index.php:26
=======
#: js/share.js:173
msgid "Set expiration date"
msgstr "Ustaw datę wygaśnięcia"

#: js/share.js:174
msgid "Expiration date"
msgstr "Data wygaśnięcia"

#: js/share.js:206
msgid "Share via email:"
msgstr "Współdziel poprzez maila"

#: js/share.js:208
msgid "No people found"
msgstr "Nie znaleziono ludzi"

#: js/share.js:235
msgid "Resharing is not allowed"
msgstr "Współdzielenie nie jest możliwe"

#: js/share.js:271
msgid "Shared in {item} with {user}"
msgstr "Współdzielone w {item} z {user}"

#: js/share.js:292
msgid "Unshare"
msgstr "Zatrzymaj współdzielenie"

#: js/share.js:304
msgid "can edit"
msgstr "można edytować"

#: js/share.js:306
msgid "access control"
msgstr "kontrola dostępu"

#: js/share.js:309
msgid "create"
msgstr "utwórz"

#: js/share.js:312
msgid "update"
msgstr "uaktualnij"

#: js/share.js:315
msgid "delete"
msgstr "usuń"

#: js/share.js:318
msgid "share"
msgstr "współdziel"

#: js/share.js:343 js/share.js:512 js/share.js:514
msgid "Password protected"
msgstr "Zabezpieczone hasłem"

#: js/share.js:525
msgid "Error unsetting expiration date"
msgstr "Błąd niszczenie daty wygaśnięcia"

#: js/share.js:537
msgid "Error setting expiration date"
msgstr "Błąd podczas ustawiania daty wygaśnięcia"

#: lostpassword/controller.php:47
>>>>>>> d1c0f2a7
msgid "ownCloud password reset"
msgstr "restart hasła"

#: lostpassword/templates/email.php:2
msgid "Use the following link to reset your password: {link}"
msgstr "Proszę użyć tego odnośnika do zresetowania hasła: {link}"

#: lostpassword/templates/lostpassword.php:3
msgid "You will receive a link to reset your password via Email."
msgstr "Odnośnik służący do resetowania hasła zostanie wysłany na adres e-mail."

#: lostpassword/templates/lostpassword.php:5
msgid "Reset email send."
msgstr "Wyślij zresetowany email."

#: lostpassword/templates/lostpassword.php:8
msgid "Request failed!"
msgstr "Próba nieudana!"

#: lostpassword/templates/lostpassword.php:11 templates/installation.php:38
#: templates/login.php:20
msgid "Username"
msgstr "Nazwa użytkownika"

#: lostpassword/templates/lostpassword.php:14
msgid "Request reset"
msgstr "Żądanie resetowania"

#: lostpassword/templates/resetpassword.php:4
msgid "Your password was reset"
msgstr "Zresetowano hasło"

#: lostpassword/templates/resetpassword.php:5
msgid "To login page"
msgstr "Do strony logowania"

#: lostpassword/templates/resetpassword.php:8
msgid "New password"
msgstr "Nowe hasło"

#: lostpassword/templates/resetpassword.php:11
msgid "Reset password"
msgstr "Zresetuj hasło"

#: strings.php:5
msgid "Personal"
msgstr "Osobiste"

#: strings.php:6
msgid "Users"
msgstr "Użytkownicy"

#: strings.php:7
msgid "Apps"
msgstr "Programy"

#: strings.php:8
msgid "Admin"
msgstr "Administrator"

#: strings.php:9
msgid "Help"
msgstr "Pomoc"

#: templates/403.php:12
msgid "Access forbidden"
msgstr "Dostęp zabroniony"

#: templates/404.php:12
msgid "Cloud not found"
msgstr "Nie odnaleziono chmury"

#: templates/edit_categories_dialog.php:4
msgid "Edit categories"
msgstr "Edytuj kategorię"

#: templates/edit_categories_dialog.php:16
msgid "Add"
msgstr "Dodaj"

#: templates/installation.php:23 templates/installation.php:31
msgid "Security Warning"
<<<<<<< HEAD
msgstr ""
=======
msgstr "Ostrzeżenie o zabezpieczeniach"
>>>>>>> d1c0f2a7

#: templates/installation.php:24
msgid ""
"No secure random number generator is available, please enable the PHP "
"OpenSSL extension."
<<<<<<< HEAD
msgstr ""
=======
msgstr "Niedostępny bezpieczny generator liczb losowych, należy włączyć rozszerzenie OpenSSL w PHP."
>>>>>>> d1c0f2a7

#: templates/installation.php:26
msgid ""
"Without a secure random number generator an attacker may be able to predict "
"password reset tokens and take over your account."
<<<<<<< HEAD
msgstr ""
=======
msgstr "Bez bezpiecznego generatora liczb losowych, osoba atakująca może być w stanie przewidzieć resetujące hasło tokena i przejąć kontrolę nad swoim kontem."
>>>>>>> d1c0f2a7

#: templates/installation.php:32
msgid ""
"Your data directory and your files are probably accessible from the "
"internet. The .htaccess file that ownCloud provides is not working. We "
"strongly suggest that you configure your webserver in a way that the data "
"directory is no longer accessible or you move the data directory outside the"
" webserver document root."
<<<<<<< HEAD
msgstr ""
=======
msgstr "Katalog danych (data) i pliki są prawdopodobnie dostępnego z Internetu. Sprawdź plik .htaccess oraz konfigurację serwera (hosta). Sugerujemy, skonfiguruj swój serwer w taki sposób, żeby dane katalogu nie były dostępne lub przenieść katalog danych spoza głównego dokumentu webserwera."
>>>>>>> d1c0f2a7

#: templates/installation.php:36
msgid "Create an <strong>admin account</strong>"
msgstr "Tworzenie <strong>konta administratora</strong>"

#: templates/installation.php:48
msgid "Advanced"
msgstr "Zaawansowane"

#: templates/installation.php:50
msgid "Data folder"
msgstr "Katalog danych"

#: templates/installation.php:57
msgid "Configure the database"
msgstr "Konfiguracja bazy danych"

#: templates/installation.php:62 templates/installation.php:73
#: templates/installation.php:83 templates/installation.php:93
msgid "will be used"
msgstr "zostanie użyte"

#: templates/installation.php:105
msgid "Database user"
msgstr "Użytkownik bazy danych"

#: templates/installation.php:109
msgid "Database password"
msgstr "Hasło do bazy danych"

#: templates/installation.php:113
msgid "Database name"
msgstr "Nazwa bazy danych"

#: templates/installation.php:121
msgid "Database tablespace"
msgstr "Obszar tabel bazy danych"

#: templates/installation.php:127
msgid "Database host"
msgstr "Komputer bazy danych"

#: templates/installation.php:132
msgid "Finish setup"
msgstr "Zakończ konfigurowanie"

<<<<<<< HEAD
#: templates/layout.guest.php:38
msgid "web services under your control"
msgstr "usługi internetowe pod kontrolą"

#: templates/layout.user.php:34
=======
#: templates/layout.guest.php:15 templates/layout.user.php:16
msgid "Sunday"
msgstr "Niedziela"

#: templates/layout.guest.php:15 templates/layout.user.php:16
msgid "Monday"
msgstr "Poniedziałek"

#: templates/layout.guest.php:15 templates/layout.user.php:16
msgid "Tuesday"
msgstr "Wtorek"

#: templates/layout.guest.php:15 templates/layout.user.php:16
msgid "Wednesday"
msgstr "Środa"

#: templates/layout.guest.php:15 templates/layout.user.php:16
msgid "Thursday"
msgstr "Czwartek"

#: templates/layout.guest.php:15 templates/layout.user.php:16
msgid "Friday"
msgstr "Piątek"

#: templates/layout.guest.php:15 templates/layout.user.php:16
msgid "Saturday"
msgstr "Sobota"

#: templates/layout.guest.php:16 templates/layout.user.php:17
msgid "January"
msgstr "Styczeń"

#: templates/layout.guest.php:16 templates/layout.user.php:17
msgid "February"
msgstr "Luty"

#: templates/layout.guest.php:16 templates/layout.user.php:17
msgid "March"
msgstr "Marzec"

#: templates/layout.guest.php:16 templates/layout.user.php:17
msgid "April"
msgstr "Kwiecień"

#: templates/layout.guest.php:16 templates/layout.user.php:17
msgid "May"
msgstr "Maj"

#: templates/layout.guest.php:16 templates/layout.user.php:17
msgid "June"
msgstr "Czerwiec"

#: templates/layout.guest.php:16 templates/layout.user.php:17
msgid "July"
msgstr "Lipiec"

#: templates/layout.guest.php:16 templates/layout.user.php:17
msgid "August"
msgstr "Sierpień"

#: templates/layout.guest.php:16 templates/layout.user.php:17
msgid "September"
msgstr "Wrzesień"

#: templates/layout.guest.php:16 templates/layout.user.php:17
msgid "October"
msgstr "Październik"

#: templates/layout.guest.php:16 templates/layout.user.php:17
msgid "November"
msgstr "Listopad"

#: templates/layout.guest.php:16 templates/layout.user.php:17
msgid "December"
msgstr "Grudzień"

#: templates/layout.guest.php:41
msgid "web services under your control"
msgstr "usługi internetowe pod kontrolą"

#: templates/layout.user.php:44
>>>>>>> d1c0f2a7
msgid "Log out"
msgstr "Wylogowuje użytkownika"

#: templates/login.php:8
msgid "Automatic logon rejected!"
<<<<<<< HEAD
msgstr ""

#: templates/login.php:9
msgid ""
"If you did not change your password recently, your account may be "
"compromised!"
msgstr ""

#: templates/login.php:10
msgid "Please change your password to secure your account again."
msgstr ""
=======
msgstr "Automatyczne logowanie odrzucone!"

#: templates/login.php:9
msgid ""
"If you did not change your password recently, your account may be "
"compromised!"
msgstr "Jeśli nie było zmianie niedawno hasło, Twoje konto może być zagrożone!"

#: templates/login.php:10
msgid "Please change your password to secure your account again."
msgstr "Proszę zmienić swoje hasło, aby zabezpieczyć swoje konto ponownie."
>>>>>>> d1c0f2a7

#: templates/login.php:15
msgid "Lost your password?"
msgstr "Nie pamiętasz hasła?"

#: templates/login.php:27
msgid "remember"
msgstr "Zapamiętanie"

#: templates/login.php:28
msgid "Log in"
msgstr "Zaloguj"

#: templates/logout.php:1
msgid "You are logged out."
msgstr "Wylogowano użytkownika."

#: templates/part.pagenavi.php:3
msgid "prev"
msgstr "wstecz"

#: templates/part.pagenavi.php:20
msgid "next"
msgstr "naprzód"

#: templates/verify.php:5
msgid "Security Warning!"
<<<<<<< HEAD
msgstr ""
=======
msgstr "Ostrzeżenie o zabezpieczeniach!"
>>>>>>> d1c0f2a7

#: templates/verify.php:6
msgid ""
"Please verify your password. <br/>For security reasons you may be "
"occasionally asked to enter your password again."
<<<<<<< HEAD
msgstr ""

#: templates/verify.php:16
msgid "Verify"
msgstr ""
=======
msgstr "Sprawdź swoje hasło.<br/>Ze względów bezpieczeństwa możesz zostać czasami poproszony o wprowadzenie hasła ponownie."

#: templates/verify.php:16
msgid "Verify"
msgstr "Zweryfikowane"
>>>>>>> d1c0f2a7
<|MERGE_RESOLUTION|>--- conflicted
+++ resolved
@@ -17,15 +17,9 @@
 msgstr ""
 "Project-Id-Version: ownCloud\n"
 "Report-Msgid-Bugs-To: http://bugs.owncloud.org/\n"
-<<<<<<< HEAD
-"POT-Creation-Date: 2012-10-16 02:04+0200\n"
-"PO-Revision-Date: 2012-10-16 00:05+0000\n"
-"Last-Translator: I Robot <thomas.mueller@tmit.eu>\n"
-=======
-"POT-Creation-Date: 2012-11-16 00:02+0100\n"
-"PO-Revision-Date: 2012-11-14 23:13+0000\n"
-"Last-Translator: I Robot <owncloud-bot@tmit.eu>\n"
->>>>>>> d1c0f2a7
+"POT-Creation-Date: 2012-11-28 00:10+0100\n"
+"PO-Revision-Date: 2012-11-27 08:53+0000\n"
+"Last-Translator: Cyryl Sochacki <cyrylsochacki@gmail.com>\n"
 "Language-Team: Polish (http://www.transifex.com/projects/p/owncloud/language/pl/)\n"
 "MIME-Version: 1.0\n"
 "Content-Type: text/plain; charset=UTF-8\n"
@@ -35,7 +29,7 @@
 
 #: ajax/vcategories/add.php:26 ajax/vcategories/edit.php:25
 msgid "Category type not provided."
-msgstr ""
+msgstr "Typ kategorii nie podany."
 
 #: ajax/vcategories/add.php:30
 msgid "No category to add?"
@@ -45,79 +39,22 @@
 msgid "This category already exists: "
 msgstr "Ta kategoria już istnieje"
 
-<<<<<<< HEAD
-#: js/js.js:238 templates/layout.user.php:49 templates/layout.user.php:50
-msgid "Settings"
-msgstr "Ustawienia"
-
-#: js/js.js:670
-msgid "January"
-msgstr "Styczeń"
-
-#: js/js.js:670
-msgid "February"
-msgstr "Luty"
-
-#: js/js.js:670
-msgid "March"
-msgstr "Marzec"
-
-#: js/js.js:670
-msgid "April"
-msgstr "Kwiecień"
-
-#: js/js.js:670
-msgid "May"
-msgstr "Maj"
-
-#: js/js.js:670
-msgid "June"
-msgstr "Czerwiec"
-
-#: js/js.js:671
-msgid "July"
-msgstr "Lipiec"
-
-#: js/js.js:671
-msgid "August"
-msgstr "Sierpień"
-
-#: js/js.js:671
-msgid "September"
-msgstr "Wrzesień"
-
-#: js/js.js:671
-msgid "October"
-msgstr "Październik"
-
-#: js/js.js:671
-msgid "November"
-msgstr "Listopad"
-
-#: js/js.js:671
-msgid "December"
-msgstr "Grudzień"
-
-#: js/oc-dialogs.js:123
-msgid "Choose"
-msgstr "Wybierz"
-=======
 #: ajax/vcategories/addToFavorites.php:26 ajax/vcategories/delete.php:27
 #: ajax/vcategories/favorites.php:24
 #: ajax/vcategories/removeFromFavorites.php:26
 msgid "Object type not provided."
-msgstr ""
+msgstr "Typ obiektu nie podany."
 
 #: ajax/vcategories/addToFavorites.php:30
 #: ajax/vcategories/removeFromFavorites.php:30
 #, php-format
 msgid "%s ID not provided."
-msgstr ""
+msgstr "%s ID nie podany."
 
 #: ajax/vcategories/addToFavorites.php:35
 #, php-format
 msgid "Error adding %s to favorites."
-msgstr ""
+msgstr "Błąd dodania %s do ulubionych."
 
 #: ajax/vcategories/delete.php:35 js/oc-vcategories.js:136
 msgid "No categories selected for deletion."
@@ -126,62 +63,61 @@
 #: ajax/vcategories/removeFromFavorites.php:35
 #, php-format
 msgid "Error removing %s from favorites."
-msgstr ""
-
-#: js/js.js:243 templates/layout.user.php:59 templates/layout.user.php:60
+msgstr "Błąd usunięcia %s z ulubionych."
+
+#: js/js.js:259 templates/layout.user.php:60 templates/layout.user.php:61
 msgid "Settings"
 msgstr "Ustawienia"
 
-#: js/js.js:688
+#: js/js.js:704
 msgid "seconds ago"
 msgstr "sekund temu"
 
-#: js/js.js:689
+#: js/js.js:705
 msgid "1 minute ago"
 msgstr "1 minute temu"
 
-#: js/js.js:690
+#: js/js.js:706
 msgid "{minutes} minutes ago"
 msgstr "{minutes} minut temu"
 
-#: js/js.js:691
+#: js/js.js:707
 msgid "1 hour ago"
-msgstr ""
-
-#: js/js.js:692
+msgstr "1 godzine temu"
+
+#: js/js.js:708
 msgid "{hours} hours ago"
-msgstr ""
-
-#: js/js.js:693
+msgstr "{hours} godzin temu"
+
+#: js/js.js:709
 msgid "today"
 msgstr "dziś"
 
-#: js/js.js:694
+#: js/js.js:710
 msgid "yesterday"
 msgstr "wczoraj"
 
-#: js/js.js:695
+#: js/js.js:711
 msgid "{days} days ago"
 msgstr "{days} dni temu"
 
-#: js/js.js:696
+#: js/js.js:712
 msgid "last month"
 msgstr "ostani miesiąc"
 
-#: js/js.js:697
+#: js/js.js:713
 msgid "{months} months ago"
-msgstr ""
->>>>>>> d1c0f2a7
-
-#: js/js.js:698
+msgstr "{months} miesięcy temu"
+
+#: js/js.js:714
 msgid "months ago"
 msgstr "miesięcy temu"
 
-#: js/js.js:699
+#: js/js.js:715
 msgid "last year"
 msgstr "ostatni rok"
 
-#: js/js.js:700
+#: js/js.js:716
 msgid "years ago"
 msgstr "lat temu"
 
@@ -205,72 +141,24 @@
 msgid "Ok"
 msgstr "Ok"
 
-<<<<<<< HEAD
-#: js/oc-vcategories.js:68
-msgid "No categories selected for deletion."
-msgstr "Nie ma kategorii zaznaczonych do usunięcia."
-
-#: js/oc-vcategories.js:68 js/share.js:114 js/share.js:121 js/share.js:497
-#: js/share.js:509
-msgid "Error"
-msgstr "Błąd"
-
-#: js/share.js:103
-msgid "Error while sharing"
-msgstr "Błąd podczas współdzielenia"
-
-#: js/share.js:114
-msgid "Error while unsharing"
-msgstr "Błąd podczas zatrzymywania współdzielenia"
-
-#: js/share.js:121
-msgid "Error while changing permissions"
-msgstr "Błąd przy zmianie uprawnień"
-
-#: js/share.js:130
-msgid "Shared with you and the group"
-msgstr "Współdzielony z tobą i grupą"
-
-#: js/share.js:130
-msgid "by"
-msgstr "przez"
-
-#: js/share.js:132
-msgid "Shared with you by"
-msgstr "Współdzielone z taba przez"
-
-#: js/share.js:137
-msgid "Share with"
-msgstr "Współdziel z"
-
-#: js/share.js:142
-msgid "Share with link"
-msgstr "Współdziel z link"
-
-#: js/share.js:143
-msgid "Password protect"
-msgstr "Zabezpieczone hasłem"
-
-#: js/share.js:147 templates/installation.php:42 templates/login.php:24
-=======
 #: js/oc-vcategories.js:5 js/oc-vcategories.js:85 js/oc-vcategories.js:102
 #: js/oc-vcategories.js:117 js/oc-vcategories.js:132 js/oc-vcategories.js:162
 msgid "The object type is not specified."
-msgstr ""
+msgstr "Typ obiektu nie jest określony."
 
 #: js/oc-vcategories.js:95 js/oc-vcategories.js:125 js/oc-vcategories.js:136
-#: js/oc-vcategories.js:195 js/share.js:135 js/share.js:142 js/share.js:525
-#: js/share.js:537
+#: js/oc-vcategories.js:195 js/share.js:135 js/share.js:142 js/share.js:533
+#: js/share.js:545
 msgid "Error"
 msgstr "Błąd"
 
 #: js/oc-vcategories.js:179
 msgid "The app name is not specified."
-msgstr ""
+msgstr "Nazwa aplikacji nie jest określona."
 
 #: js/oc-vcategories.js:194
 msgid "The required file {file} is not installed!"
-msgstr ""
+msgstr "Żądany plik {file} nie jest zainstalowany!"
 
 #: js/share.js:124
 msgid "Error while sharing"
@@ -305,82 +193,10 @@
 msgstr "Zabezpieczone hasłem"
 
 #: js/share.js:168 templates/installation.php:42 templates/login.php:24
->>>>>>> d1c0f2a7
 #: templates/verify.php:13
 msgid "Password"
 msgstr "Hasło"
 
-<<<<<<< HEAD
-#: js/share.js:152
-msgid "Set expiration date"
-msgstr "Ustaw datę wygaśnięcia"
-
-#: js/share.js:153
-msgid "Expiration date"
-msgstr "Data wygaśnięcia"
-
-#: js/share.js:185
-msgid "Share via email:"
-msgstr "Współdziel poprzez maila"
-
-#: js/share.js:187
-msgid "No people found"
-msgstr "Nie znaleziono ludzi"
-
-#: js/share.js:214
-msgid "Resharing is not allowed"
-msgstr "Współdzielenie nie jest możliwe"
-
-#: js/share.js:250
-msgid "Shared in"
-msgstr "Współdziel  w"
-
-#: js/share.js:250
-msgid "with"
-msgstr "z"
-
-#: js/share.js:271
-msgid "Unshare"
-msgstr "Zatrzymaj współdzielenie"
-
-#: js/share.js:283
-msgid "can edit"
-msgstr "można edytować"
-
-#: js/share.js:285
-msgid "access control"
-msgstr "kontrola dostępu"
-
-#: js/share.js:288
-msgid "create"
-msgstr "utwórz"
-
-#: js/share.js:291
-msgid "update"
-msgstr "uaktualnij"
-
-#: js/share.js:294
-msgid "delete"
-msgstr "usuń"
-
-#: js/share.js:297
-msgid "share"
-msgstr "współdziel"
-
-#: js/share.js:322 js/share.js:484
-msgid "Password protected"
-msgstr "Zabezpieczone hasłem"
-
-#: js/share.js:497
-msgid "Error unsetting expiration date"
-msgstr "Błąd niszczenie daty wygaśnięcia"
-
-#: js/share.js:509
-msgid "Error setting expiration date"
-msgstr "Błąd podczas ustawiania daty wygaśnięcia"
-
-#: lostpassword/index.php:26
-=======
 #: js/share.js:173
 msgid "Set expiration date"
 msgstr "Ustaw datę wygaśnięcia"
@@ -433,20 +249,19 @@
 msgid "share"
 msgstr "współdziel"
 
-#: js/share.js:343 js/share.js:512 js/share.js:514
+#: js/share.js:349 js/share.js:520 js/share.js:522
 msgid "Password protected"
 msgstr "Zabezpieczone hasłem"
 
-#: js/share.js:525
+#: js/share.js:533
 msgid "Error unsetting expiration date"
 msgstr "Błąd niszczenie daty wygaśnięcia"
 
-#: js/share.js:537
+#: js/share.js:545
 msgid "Error setting expiration date"
 msgstr "Błąd podczas ustawiania daty wygaśnięcia"
 
 #: lostpassword/controller.php:47
->>>>>>> d1c0f2a7
 msgid "ownCloud password reset"
 msgstr "restart hasła"
 
@@ -529,31 +344,19 @@
 
 #: templates/installation.php:23 templates/installation.php:31
 msgid "Security Warning"
-<<<<<<< HEAD
-msgstr ""
-=======
 msgstr "Ostrzeżenie o zabezpieczeniach"
->>>>>>> d1c0f2a7
 
 #: templates/installation.php:24
 msgid ""
 "No secure random number generator is available, please enable the PHP "
 "OpenSSL extension."
-<<<<<<< HEAD
-msgstr ""
-=======
 msgstr "Niedostępny bezpieczny generator liczb losowych, należy włączyć rozszerzenie OpenSSL w PHP."
->>>>>>> d1c0f2a7
 
 #: templates/installation.php:26
 msgid ""
 "Without a secure random number generator an attacker may be able to predict "
 "password reset tokens and take over your account."
-<<<<<<< HEAD
-msgstr ""
-=======
 msgstr "Bez bezpiecznego generatora liczb losowych, osoba atakująca może być w stanie przewidzieć resetujące hasło tokena i przejąć kontrolę nad swoim kontem."
->>>>>>> d1c0f2a7
 
 #: templates/installation.php:32
 msgid ""
@@ -562,11 +365,7 @@
 "strongly suggest that you configure your webserver in a way that the data "
 "directory is no longer accessible or you move the data directory outside the"
 " webserver document root."
-<<<<<<< HEAD
-msgstr ""
-=======
 msgstr "Katalog danych (data) i pliki są prawdopodobnie dostępnego z Internetu. Sprawdź plik .htaccess oraz konfigurację serwera (hosta). Sugerujemy, skonfiguruj swój serwer w taki sposób, żeby dane katalogu nie były dostępne lub przenieść katalog danych spoza głównego dokumentu webserwera."
->>>>>>> d1c0f2a7
 
 #: templates/installation.php:36
 msgid "Create an <strong>admin account</strong>"
@@ -613,113 +412,92 @@
 msgid "Finish setup"
 msgstr "Zakończ konfigurowanie"
 
-<<<<<<< HEAD
-#: templates/layout.guest.php:38
+#: templates/layout.guest.php:16 templates/layout.user.php:17
+msgid "Sunday"
+msgstr "Niedziela"
+
+#: templates/layout.guest.php:16 templates/layout.user.php:17
+msgid "Monday"
+msgstr "Poniedziałek"
+
+#: templates/layout.guest.php:16 templates/layout.user.php:17
+msgid "Tuesday"
+msgstr "Wtorek"
+
+#: templates/layout.guest.php:16 templates/layout.user.php:17
+msgid "Wednesday"
+msgstr "Środa"
+
+#: templates/layout.guest.php:16 templates/layout.user.php:17
+msgid "Thursday"
+msgstr "Czwartek"
+
+#: templates/layout.guest.php:16 templates/layout.user.php:17
+msgid "Friday"
+msgstr "Piątek"
+
+#: templates/layout.guest.php:16 templates/layout.user.php:17
+msgid "Saturday"
+msgstr "Sobota"
+
+#: templates/layout.guest.php:17 templates/layout.user.php:18
+msgid "January"
+msgstr "Styczeń"
+
+#: templates/layout.guest.php:17 templates/layout.user.php:18
+msgid "February"
+msgstr "Luty"
+
+#: templates/layout.guest.php:17 templates/layout.user.php:18
+msgid "March"
+msgstr "Marzec"
+
+#: templates/layout.guest.php:17 templates/layout.user.php:18
+msgid "April"
+msgstr "Kwiecień"
+
+#: templates/layout.guest.php:17 templates/layout.user.php:18
+msgid "May"
+msgstr "Maj"
+
+#: templates/layout.guest.php:17 templates/layout.user.php:18
+msgid "June"
+msgstr "Czerwiec"
+
+#: templates/layout.guest.php:17 templates/layout.user.php:18
+msgid "July"
+msgstr "Lipiec"
+
+#: templates/layout.guest.php:17 templates/layout.user.php:18
+msgid "August"
+msgstr "Sierpień"
+
+#: templates/layout.guest.php:17 templates/layout.user.php:18
+msgid "September"
+msgstr "Wrzesień"
+
+#: templates/layout.guest.php:17 templates/layout.user.php:18
+msgid "October"
+msgstr "Październik"
+
+#: templates/layout.guest.php:17 templates/layout.user.php:18
+msgid "November"
+msgstr "Listopad"
+
+#: templates/layout.guest.php:17 templates/layout.user.php:18
+msgid "December"
+msgstr "Grudzień"
+
+#: templates/layout.guest.php:42
 msgid "web services under your control"
 msgstr "usługi internetowe pod kontrolą"
 
-#: templates/layout.user.php:34
-=======
-#: templates/layout.guest.php:15 templates/layout.user.php:16
-msgid "Sunday"
-msgstr "Niedziela"
-
-#: templates/layout.guest.php:15 templates/layout.user.php:16
-msgid "Monday"
-msgstr "Poniedziałek"
-
-#: templates/layout.guest.php:15 templates/layout.user.php:16
-msgid "Tuesday"
-msgstr "Wtorek"
-
-#: templates/layout.guest.php:15 templates/layout.user.php:16
-msgid "Wednesday"
-msgstr "Środa"
-
-#: templates/layout.guest.php:15 templates/layout.user.php:16
-msgid "Thursday"
-msgstr "Czwartek"
-
-#: templates/layout.guest.php:15 templates/layout.user.php:16
-msgid "Friday"
-msgstr "Piątek"
-
-#: templates/layout.guest.php:15 templates/layout.user.php:16
-msgid "Saturday"
-msgstr "Sobota"
-
-#: templates/layout.guest.php:16 templates/layout.user.php:17
-msgid "January"
-msgstr "Styczeń"
-
-#: templates/layout.guest.php:16 templates/layout.user.php:17
-msgid "February"
-msgstr "Luty"
-
-#: templates/layout.guest.php:16 templates/layout.user.php:17
-msgid "March"
-msgstr "Marzec"
-
-#: templates/layout.guest.php:16 templates/layout.user.php:17
-msgid "April"
-msgstr "Kwiecień"
-
-#: templates/layout.guest.php:16 templates/layout.user.php:17
-msgid "May"
-msgstr "Maj"
-
-#: templates/layout.guest.php:16 templates/layout.user.php:17
-msgid "June"
-msgstr "Czerwiec"
-
-#: templates/layout.guest.php:16 templates/layout.user.php:17
-msgid "July"
-msgstr "Lipiec"
-
-#: templates/layout.guest.php:16 templates/layout.user.php:17
-msgid "August"
-msgstr "Sierpień"
-
-#: templates/layout.guest.php:16 templates/layout.user.php:17
-msgid "September"
-msgstr "Wrzesień"
-
-#: templates/layout.guest.php:16 templates/layout.user.php:17
-msgid "October"
-msgstr "Październik"
-
-#: templates/layout.guest.php:16 templates/layout.user.php:17
-msgid "November"
-msgstr "Listopad"
-
-#: templates/layout.guest.php:16 templates/layout.user.php:17
-msgid "December"
-msgstr "Grudzień"
-
-#: templates/layout.guest.php:41
-msgid "web services under your control"
-msgstr "usługi internetowe pod kontrolą"
-
-#: templates/layout.user.php:44
->>>>>>> d1c0f2a7
+#: templates/layout.user.php:45
 msgid "Log out"
 msgstr "Wylogowuje użytkownika"
 
 #: templates/login.php:8
 msgid "Automatic logon rejected!"
-<<<<<<< HEAD
-msgstr ""
-
-#: templates/login.php:9
-msgid ""
-"If you did not change your password recently, your account may be "
-"compromised!"
-msgstr ""
-
-#: templates/login.php:10
-msgid "Please change your password to secure your account again."
-msgstr ""
-=======
 msgstr "Automatyczne logowanie odrzucone!"
 
 #: templates/login.php:9
@@ -731,7 +509,6 @@
 #: templates/login.php:10
 msgid "Please change your password to secure your account again."
 msgstr "Proszę zmienić swoje hasło, aby zabezpieczyć swoje konto ponownie."
->>>>>>> d1c0f2a7
 
 #: templates/login.php:15
 msgid "Lost your password?"
@@ -759,26 +536,14 @@
 
 #: templates/verify.php:5
 msgid "Security Warning!"
-<<<<<<< HEAD
-msgstr ""
-=======
 msgstr "Ostrzeżenie o zabezpieczeniach!"
->>>>>>> d1c0f2a7
 
 #: templates/verify.php:6
 msgid ""
 "Please verify your password. <br/>For security reasons you may be "
 "occasionally asked to enter your password again."
-<<<<<<< HEAD
-msgstr ""
+msgstr "Sprawdź swoje hasło.<br/>Ze względów bezpieczeństwa możesz zostać czasami poproszony o wprowadzenie hasła ponownie."
 
 #: templates/verify.php:16
 msgid "Verify"
-msgstr ""
-=======
-msgstr "Sprawdź swoje hasło.<br/>Ze względów bezpieczeństwa możesz zostać czasami poproszony o wprowadzenie hasła ponownie."
-
-#: templates/verify.php:16
-msgid "Verify"
-msgstr "Zweryfikowane"
->>>>>>> d1c0f2a7
+msgstr "Zweryfikowane"