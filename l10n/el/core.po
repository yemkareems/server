--- conflicted
+++ resolved
@@ -14,13 +14,8 @@
 msgstr ""
 "Project-Id-Version: ownCloud\n"
 "Report-Msgid-Bugs-To: http://bugs.owncloud.org/\n"
-<<<<<<< HEAD
-"POT-Creation-Date: 2012-11-21 00:01+0100\n"
-"PO-Revision-Date: 2012-11-19 23:56+0000\n"
-=======
 "POT-Creation-Date: 2012-12-22 00:24+0100\n"
 "PO-Revision-Date: 2012-12-21 13:25+0000\n"
->>>>>>> 166da88b
 "Last-Translator: Efstathios Iosifidis <diamond_gr@freemail.gr>\n"
 "Language-Team: Greek (http://www.transifex.com/projects/p/owncloud/language/el/)\n"
 "MIME-Version: 1.0\n"
@@ -173,13 +168,8 @@
 msgstr "Δεν καθορίστηκε ο τύπος του αντικειμένου."
 
 #: js/oc-vcategories.js:95 js/oc-vcategories.js:125 js/oc-vcategories.js:136
-<<<<<<< HEAD
-#: js/oc-vcategories.js:195 js/share.js:135 js/share.js:142 js/share.js:527
-#: js/share.js:539
-=======
 #: js/oc-vcategories.js:195 js/share.js:135 js/share.js:142 js/share.js:554
 #: js/share.js:566
->>>>>>> 166da88b
 msgid "Error"
 msgstr "Σφάλμα"
 
@@ -227,13 +217,10 @@
 #: templates/verify.php:13
 msgid "Password"
 msgstr "Συνθηματικό"
-<<<<<<< HEAD
-=======
 
 #: js/share.js:172
 msgid "Email link to person"
 msgstr "Αποστολή συνδέσμου με email "
->>>>>>> 166da88b
 
 #: js/share.js:173
 msgid "Send"
@@ -291,17 +278,6 @@
 msgid "share"
 msgstr "διαμοιρασμός"
 
-<<<<<<< HEAD
-#: js/share.js:343 js/share.js:514 js/share.js:516
-msgid "Password protected"
-msgstr "Προστασία με συνθηματικό"
-
-#: js/share.js:527
-msgid "Error unsetting expiration date"
-msgstr "Σφάλμα κατά την διαγραφή της ημ. λήξης"
-
-#: js/share.js:539
-=======
 #: js/share.js:356 js/share.js:541
 msgid "Password protected"
 msgstr "Προστασία με συνθηματικό"
@@ -311,7 +287,6 @@
 msgstr "Σφάλμα κατά την διαγραφή της ημ. λήξης"
 
 #: js/share.js:566
->>>>>>> 166da88b
 msgid "Error setting expiration date"
 msgstr "Σφάλμα κατά τον ορισμό ημ. λήξης"
 
