<?xml version="1.0" encoding="UTF-8"?>
<<<<<<< HEAD
<files psalm-version="4.0.1@b1e2e30026936ef8d5bf6a354d1c3959b6231f44">
=======
<files psalm-version="3.17.2@9e526d9cb569fe4631e6a737bbb7948d05596e3f">
>>>>>>> 2ba34cba
  <file src="3rdparty/doctrine/dbal/lib/Doctrine/DBAL/Connection.php">
    <ImplementedReturnTypeMismatch occurrences="1">
      <code>string|null</code>
    </ImplementedReturnTypeMismatch>
  </file>
  <file src="3rdparty/sabre/dav/lib/CalDAV/Calendar.php">
    <MoreSpecificImplementedParamType occurrences="1">
      <code>$calendarData</code>
    </MoreSpecificImplementedParamType>
  </file>
  <file src="3rdparty/sabre/dav/lib/CalDAV/CalendarHome.php">
    <MoreSpecificImplementedParamType occurrences="1">
      <code>$data</code>
    </MoreSpecificImplementedParamType>
  </file>
  <file src="3rdparty/sabre/dav/lib/CalDAV/Principal/User.php">
    <MoreSpecificImplementedParamType occurrences="1">
      <code>$data</code>
    </MoreSpecificImplementedParamType>
  </file>
  <file src="3rdparty/sabre/dav/lib/CardDAV/AddressBook.php">
    <LessSpecificImplementedReturnType occurrences="1">
      <code>array</code>
    </LessSpecificImplementedReturnType>
    <MoreSpecificImplementedParamType occurrences="1">
      <code>$vcardData</code>
    </MoreSpecificImplementedParamType>
  </file>
  <file src="3rdparty/sabre/dav/lib/CardDAV/AddressBookHome.php">
    <InvalidPropertyAssignmentValue occurrences="1">
      <code>$principalUri</code>
    </InvalidPropertyAssignmentValue>
    <MoreSpecificImplementedParamType occurrences="1">
      <code>$data</code>
    </MoreSpecificImplementedParamType>
  </file>
  <file src="3rdparty/sabre/dav/lib/DAVACL/AbstractPrincipalCollection.php">
    <LessSpecificImplementedReturnType occurrences="1">
      <code>array</code>
    </LessSpecificImplementedReturnType>
  </file>
  <file src="apps/accessibility/lib/Controller/AccessibilityController.php">
    <UndefinedThisPropertyAssignment occurrences="1">
      <code>$this-&gt;appRoot</code>
    </UndefinedThisPropertyAssignment>
    <UndefinedThisPropertyFetch occurrences="2">
      <code>$this-&gt;appRoot</code>
      <code>$this-&gt;appRoot</code>
    </UndefinedThisPropertyFetch>
  </file>
  <file src="apps/cloud_federation_api/lib/Controller/RequestHandlerController.php">
    <InvalidScalarArgument occurrences="1">
      <code>$e-&gt;getCode()</code>
    </InvalidScalarArgument>
    <RedundantCondition occurrences="1">
      <code>is_array($notification)</code>
    </RedundantCondition>
    <TypeDoesNotContainType occurrences="2">
      <code>!is_array($notification)</code>
      <code>is_array($notification)</code>
    </TypeDoesNotContainType>
  </file>
  <file src="apps/comments/lib/JSSettingsHelper.php">
    <InvalidScalarArgument occurrences="1">
      <code>10</code>
    </InvalidScalarArgument>
  </file>
  <file src="apps/comments/lib/Search/Result.php">
    <InvalidScalarArgument occurrences="1">
      <code>(int) $comment-&gt;getId()</code>
    </InvalidScalarArgument>
  </file>
  <file src="apps/contactsinteraction/lib/AddressBook.php">
    <UndefinedFunction occurrences="1">
      <code>\Sabre\Uri\split($this-&gt;principalUri)</code>
    </UndefinedFunction>
  </file>
  <file src="apps/contactsinteraction/lib/Card.php">
    <InvalidReturnType occurrences="1">
      <code>?string</code>
    </InvalidReturnType>
  </file>
  <file src="apps/dav/appinfo/v1/caldav.php">
    <TooManyArguments occurrences="1">
      <code>new \Sabre\DAV\Auth\Plugin($authBackend, 'ownCloud')</code>
    </TooManyArguments>
    <UndefinedGlobalVariable occurrences="1">
      <code>$baseuri</code>
    </UndefinedGlobalVariable>
  </file>
  <file src="apps/dav/appinfo/v1/carddav.php">
    <TooManyArguments occurrences="1">
      <code>new \Sabre\DAV\Auth\Plugin($authBackend, 'ownCloud')</code>
    </TooManyArguments>
    <UndefinedGlobalVariable occurrences="1">
      <code>$baseuri</code>
    </UndefinedGlobalVariable>
  </file>
  <file src="apps/dav/appinfo/v1/publicwebdav.php">
    <InternalMethod occurrences="2">
      <code>\OC\Files\Filesystem::logWarningWhenAddingStorageWrapper($previousLog)</code>
      <code>\OC\Files\Filesystem::logWarningWhenAddingStorageWrapper(false)</code>
    </InternalMethod>
    <UndefinedGlobalVariable occurrences="1">
      <code>$baseuri</code>
    </UndefinedGlobalVariable>
  </file>
  <file src="apps/dav/appinfo/v1/webdav.php">
    <InvalidArgument occurrences="1">
      <code>'OCA\DAV\Connector\Sabre::addPlugin'</code>
    </InvalidArgument>
    <TooManyArguments occurrences="1">
      <code>dispatch</code>
    </TooManyArguments>
    <UndefinedGlobalVariable occurrences="1">
      <code>$baseuri</code>
    </UndefinedGlobalVariable>
  </file>
  <file src="apps/dav/appinfo/v2/direct.php">
    <UndefinedGlobalVariable occurrences="1">
      <code>$baseuri</code>
    </UndefinedGlobalVariable>
  </file>
  <file src="apps/dav/appinfo/v2/remote.php">
    <UndefinedGlobalVariable occurrences="1">
      <code>$baseuri</code>
    </UndefinedGlobalVariable>
  </file>
  <file src="apps/dav/bin/chunkperf.php">
    <InvalidOperand occurrences="1">
      <code>$argv[5]</code>
    </InvalidOperand>
    <InvalidScalarArgument occurrences="1">
      <code>$chunkSize</code>
    </InvalidScalarArgument>
    <MissingFile occurrences="1">
      <code>require '../../../../3rdparty/autoload.php'</code>
    </MissingFile>
  </file>
  <file src="apps/dav/lib/AppInfo/Application.php">
    <UndefinedFunction occurrences="1">
      <code>\Sabre\Uri\split($principalUri)</code>
    </UndefinedFunction>
    <UndefinedInterfaceMethod occurrences="1">
      <code>getAppDataDir</code>
    </UndefinedInterfaceMethod>
  </file>
  <file src="apps/dav/lib/Avatars/AvatarHome.php">
    <UndefinedFunction occurrences="1">
      <code>Uri\split($this-&gt;principalInfo['uri'])</code>
    </UndefinedFunction>
  </file>
  <file src="apps/dav/lib/BackgroundJob/UploadCleanup.php">
    <InvalidArgument occurrences="1">
      <code>File</code>
    </InvalidArgument>
  </file>
  <file src="apps/dav/lib/CalDAV/BirthdayService.php">
    <InvalidArrayOffset occurrences="1">
      <code>$user['uri']</code>
    </InvalidArrayOffset>
    <UndefinedMethod occurrences="2">
      <code>setDateTime</code>
      <code>setDateTime</code>
    </UndefinedMethod>
    <UndefinedPropertyFetch occurrences="4">
      <code>$existingBirthday-&gt;VEVENT-&gt;DTSTART</code>
      <code>$existingBirthday-&gt;VEVENT-&gt;SUMMARY</code>
      <code>$newCalendarData-&gt;VEVENT-&gt;DTSTART</code>
      <code>$newCalendarData-&gt;VEVENT-&gt;SUMMARY</code>
    </UndefinedPropertyFetch>
  </file>
  <file src="apps/dav/lib/CalDAV/CachedSubscription.php">
    <LessSpecificImplementedReturnType occurrences="1">
      <code>array</code>
    </LessSpecificImplementedReturnType>
    <MoreSpecificImplementedParamType occurrences="1">
      <code>$calendarData</code>
    </MoreSpecificImplementedParamType>
    <ParamNameMismatch occurrences="1">
      <code>$calendarData</code>
    </ParamNameMismatch>
  </file>
  <file src="apps/dav/lib/CalDAV/CachedSubscriptionObject.php">
    <ImplementedReturnTypeMismatch occurrences="1">
      <code>string|void</code>
    </ImplementedReturnTypeMismatch>
    <NullableReturnStatement occurrences="1">
      <code>$this-&gt;objectData['calendardata']</code>
    </NullableReturnStatement>
  </file>
  <file src="apps/dav/lib/CalDAV/CalDavBackend.php">
    <InvalidArgument occurrences="14">
      <code>'\OCA\DAV\CalDAV\CalDavBackend::createCachedCalendarObject'</code>
      <code>'\OCA\DAV\CalDAV\CalDavBackend::createCalendar'</code>
      <code>'\OCA\DAV\CalDAV\CalDavBackend::createCalendarObject'</code>
      <code>'\OCA\DAV\CalDAV\CalDavBackend::createSubscription'</code>
      <code>'\OCA\DAV\CalDAV\CalDavBackend::deleteCachedCalendarObject'</code>
      <code>'\OCA\DAV\CalDAV\CalDavBackend::deleteCalendar'</code>
      <code>'\OCA\DAV\CalDAV\CalDavBackend::deleteCalendarObject'</code>
      <code>'\OCA\DAV\CalDAV\CalDavBackend::deleteSubscription'</code>
      <code>'\OCA\DAV\CalDAV\CalDavBackend::publishCalendar'</code>
      <code>'\OCA\DAV\CalDAV\CalDavBackend::updateCachedCalendarObject'</code>
      <code>'\OCA\DAV\CalDAV\CalDavBackend::updateCalendar'</code>
      <code>'\OCA\DAV\CalDAV\CalDavBackend::updateCalendarObject'</code>
      <code>'\OCA\DAV\CalDAV\CalDavBackend::updateShares'</code>
      <code>'\OCA\DAV\CalDAV\CalDavBackend::updateSubscription'</code>
    </InvalidArgument>
    <InvalidNullableReturnType occurrences="2">
      <code>array</code>
      <code>array</code>
    </InvalidNullableReturnType>
    <MoreSpecificImplementedParamType occurrences="2">
      <code>$objectData</code>
      <code>$uris</code>
    </MoreSpecificImplementedParamType>
    <NullableReturnStatement occurrences="2">
      <code>null</code>
      <code>null</code>
    </NullableReturnStatement>
    <TooManyArguments occurrences="15">
      <code>dispatch</code>
      <code>dispatch</code>
      <code>dispatch</code>
      <code>dispatch</code>
      <code>dispatch</code>
      <code>dispatch</code>
      <code>dispatch</code>
      <code>dispatch</code>
      <code>dispatch</code>
      <code>dispatch</code>
      <code>dispatch</code>
      <code>dispatch</code>
      <code>dispatch</code>
      <code>dispatch</code>
      <code>purgeProperties</code>
    </TooManyArguments>
    <UndefinedFunction occurrences="4">
      <code>Uri\split($principalUri)</code>
      <code>Uri\split($row['principaluri'])</code>
      <code>Uri\split($row['principaluri'])</code>
      <code>Uri\split($row['principaluri'])</code>
    </UndefinedFunction>
  </file>
  <file src="apps/dav/lib/CalDAV/Calendar.php">
    <NullableReturnStatement occurrences="1">
      <code>parent::getOwner()</code>
    </NullableReturnStatement>
  </file>
  <file src="apps/dav/lib/CalDAV/CalendarHome.php">
    <InvalidClass occurrences="1">
      <code>\Sabre\CalDAv\Notifications\Collection</code>
    </InvalidClass>
    <InvalidReturnStatement occurrences="5">
      <code>$calendarPlugin-&gt;getCalendarInCalendarHome($this-&gt;principalInfo['uri'], $calendarUri)</code>
      <code>new Inbox($this-&gt;caldavBackend, $this-&gt;principalInfo['uri'])</code>
      <code>new Outbox($this-&gt;config, $this-&gt;principalInfo['uri'])</code>
      <code>new Subscription($this-&gt;caldavBackend, $subscription)</code>
      <code>new \Sabre\CalDAv\Notifications\Collection($this-&gt;caldavBackend, $this-&gt;principalInfo['uri'])</code>
    </InvalidReturnStatement>
    <InvalidReturnType occurrences="1">
      <code>getChild</code>
    </InvalidReturnType>
    <NullableReturnStatement occurrences="1">
      <code>$calendarPlugin-&gt;getCalendarInCalendarHome($this-&gt;principalInfo['uri'], $calendarUri)</code>
    </NullableReturnStatement>
    <UndefinedInterfaceMethod occurrences="1">
      <code>calendarSearch</code>
    </UndefinedInterfaceMethod>
  </file>
  <file src="apps/dav/lib/CalDAV/InvitationResponse/InvitationResponseServer.php">
    <UndefinedPropertyAssignment occurrences="1">
      <code>$acl-&gt;defaultUsernamePath</code>
    </UndefinedPropertyAssignment>
  </file>
  <file src="apps/dav/lib/CalDAV/Plugin.php">
    <ImplementedReturnTypeMismatch occurrences="1">
      <code>string|null</code>
    </ImplementedReturnTypeMismatch>
    <UndefinedFunction occurrences="3">
      <code>\Sabre\Uri\split($principalUrl)</code>
      <code>\Sabre\Uri\split($principalUrl)</code>
      <code>\Sabre\Uri\split($principalUrl)</code>
    </UndefinedFunction>
  </file>
  <file src="apps/dav/lib/CalDAV/PublicCalendar.php">
    <MoreSpecificImplementedParamType occurrences="1">
      <code>$paths</code>
    </MoreSpecificImplementedParamType>
  </file>
  <file src="apps/dav/lib/CalDAV/Publishing/PublishPlugin.php">
    <InvalidOperand occurrences="2">
      <code>$canPublish</code>
      <code>$canShare</code>
    </InvalidOperand>
  </file>
  <file src="apps/dav/lib/CalDAV/Reminder/NotificationProvider/AbstractProvider.php">
    <UndefinedMethod occurrences="3">
      <code>hasTime</code>
      <code>isFloating</code>
      <code>isFloating</code>
    </UndefinedMethod>
  </file>
  <file src="apps/dav/lib/CalDAV/Reminder/NotificationProvider/EmailProvider.php">
    <FalsableReturnStatement occurrences="4">
      <code>$l10n-&gt;l('date', $dt, ['width' =&gt; 'medium'])</code>
      <code>$l10n-&gt;l('datetime', $dt, ['width' =&gt; 'medium|short'])</code>
      <code>$l10n-&gt;l('time', $dt, ['width' =&gt; 'short'])</code>
      <code>$l10n-&gt;l('weekdayName', $dt, ['width' =&gt; 'abbreviated'])</code>
    </FalsableReturnStatement>
    <InvalidReturnStatement occurrences="5">
      <code>$l10n-&gt;l('date', $dt, ['width' =&gt; 'medium'])</code>
      <code>$l10n-&gt;l('datetime', $dt, ['width' =&gt; 'medium|short'])</code>
      <code>$l10n-&gt;l('time', $dt, ['width' =&gt; 'short'])</code>
      <code>$l10n-&gt;l('weekdayName', $dt, ['width' =&gt; 'abbreviated'])</code>
      <code>[$organizerEMail =&gt; $name]</code>
    </InvalidReturnStatement>
    <InvalidReturnType occurrences="5">
      <code>array|null</code>
      <code>string</code>
      <code>string</code>
      <code>string</code>
      <code>string</code>
    </InvalidReturnType>
    <UndefinedMethod occurrences="3">
      <code>getDateTime</code>
      <code>getDateTime</code>
      <code>isFloating</code>
    </UndefinedMethod>
  </file>
  <file src="apps/dav/lib/CalDAV/Reminder/Notifier.php">
    <FalsableReturnStatement occurrences="4">
      <code>$this-&gt;l10n-&gt;l('date', $dt, ['width' =&gt; 'medium'])</code>
      <code>$this-&gt;l10n-&gt;l('datetime', $dt, ['width' =&gt; 'medium|short'])</code>
      <code>$this-&gt;l10n-&gt;l('time', $dt, ['width' =&gt; 'short'])</code>
      <code>$this-&gt;l10n-&gt;l('weekdayName', $dt, ['width' =&gt; 'abbreviated'])</code>
    </FalsableReturnStatement>
    <InvalidReturnStatement occurrences="4">
      <code>$this-&gt;l10n-&gt;l('date', $dt, ['width' =&gt; 'medium'])</code>
      <code>$this-&gt;l10n-&gt;l('datetime', $dt, ['width' =&gt; 'medium|short'])</code>
      <code>$this-&gt;l10n-&gt;l('time', $dt, ['width' =&gt; 'short'])</code>
      <code>$this-&gt;l10n-&gt;l('weekdayName', $dt, ['width' =&gt; 'abbreviated'])</code>
    </InvalidReturnStatement>
    <InvalidReturnType occurrences="4">
      <code>string</code>
      <code>string</code>
      <code>string</code>
      <code>string</code>
    </InvalidReturnType>
  </file>
  <file src="apps/dav/lib/CalDAV/Reminder/ReminderService.php">
    <UndefinedMethod occurrences="3">
      <code>getDateInterval</code>
      <code>getDateTime</code>
      <code>getDateTime</code>
    </UndefinedMethod>
    <UndefinedPropertyFetch occurrences="1">
      <code>$valarm-&gt;parent-&gt;UID</code>
    </UndefinedPropertyFetch>
  </file>
  <file src="apps/dav/lib/CalDAV/ResourceBooking/AbstractPrincipalBackend.php">
    <ImplementedReturnTypeMismatch occurrences="1">
      <code>null|string</code>
    </ImplementedReturnTypeMismatch>
    <InvalidNullableReturnType occurrences="1">
      <code>array</code>
    </InvalidNullableReturnType>
    <InvalidReturnStatement occurrences="1">
      <code>$principals</code>
    </InvalidReturnStatement>
    <InvalidReturnType occurrences="1">
      <code>string[]</code>
    </InvalidReturnType>
    <NullableReturnStatement occurrences="2">
      <code>null</code>
      <code>null</code>
    </NullableReturnStatement>
    <UndefinedFunction occurrences="2">
      <code>\Sabre\Uri\split($path)</code>
      <code>\Sabre\Uri\split($path)</code>
    </UndefinedFunction>
  </file>
  <file src="apps/dav/lib/CalDAV/Schedule/IMipPlugin.php">
    <ImplicitToStringCast occurrences="2">
      <code>$vevent-&gt;LOCATION</code>
      <code>$vevent-&gt;SUMMARY</code>
    </ImplicitToStringCast>
    <InvalidNullableReturnType occurrences="1">
      <code>string</code>
    </InvalidNullableReturnType>
    <InvalidScalarArgument occurrences="2">
      <code>[$recipient =&gt; $recipientName]</code>
      <code>[$sender =&gt; $senderName]</code>
    </InvalidScalarArgument>
    <NullableReturnStatement occurrences="1">
      <code>$lang-&gt;getValue()</code>
    </NullableReturnStatement>
    <UndefinedMethod occurrences="15">
      <code>getDateTime</code>
      <code>getDateTime</code>
      <code>getDateTime</code>
      <code>getDateTime</code>
      <code>getDateTime</code>
      <code>getDateTime</code>
      <code>getDateTime</code>
      <code>getDateTime</code>
      <code>hasTime</code>
      <code>hasTime</code>
      <code>isFloating</code>
      <code>isFloating</code>
      <code>isFloating</code>
      <code>setDateTime</code>
      <code>setDateTime</code>
    </UndefinedMethod>
    <UndefinedPropertyFetch occurrences="1">
      <code>$iTipMessage-&gt;message-&gt;VEVENT-&gt;SUMMARY</code>
    </UndefinedPropertyFetch>
  </file>
  <file src="apps/dav/lib/CalDAV/Schedule/Plugin.php">
    <InvalidArgument occurrences="2">
      <code>[$aclPlugin, 'propFind']</code>
      <code>[$aclPlugin, 'propFind']</code>
    </InvalidArgument>
    <UndefinedFunction occurrences="1">
      <code>split($principalUrl)</code>
    </UndefinedFunction>
    <UndefinedInterfaceMethod occurrences="2">
      <code>get</code>
      <code>getChildren</code>
    </UndefinedInterfaceMethod>
    <UndefinedMethod occurrences="5">
      <code>getDateTime</code>
      <code>hasTime</code>
      <code>isFloating</code>
      <code>isFloating</code>
      <code>principalSearch</code>
    </UndefinedMethod>
  </file>
  <file src="apps/dav/lib/CalDAV/Search/SearchPlugin.php">
    <InvalidNullableReturnType occurrences="1">
      <code>bool</code>
    </InvalidNullableReturnType>
  </file>
  <file src="apps/dav/lib/CalDAV/Search/Xml/Filter/ParamFilter.php">
    <InvalidReturnStatement occurrences="1"/>
    <InvalidReturnType occurrences="1">
      <code>string</code>
    </InvalidReturnType>
  </file>
  <file src="apps/dav/lib/CalDAV/Search/Xml/Request/CalendarSearchReport.php">
    <TypeDoesNotContainType occurrences="6">
      <code>!is_array($newProps['filters']['comps'])</code>
      <code>!is_array($newProps['filters']['params'])</code>
      <code>!is_array($newProps['filters']['props'])</code>
      <code>is_array($newProps['filters']['comps'])</code>
      <code>is_array($newProps['filters']['params'])</code>
      <code>is_array($newProps['filters']['props'])</code>
    </TypeDoesNotContainType>
  </file>
  <file src="apps/dav/lib/CalDAV/WebcalCaching/RefreshWebcalService.php">
    <InvalidArgument occurrences="1">
      <code>$webcalData</code>
    </InvalidArgument>
  </file>
  <file src="apps/dav/lib/CardDAV/AddressBook.php">
    <NullableReturnStatement occurrences="1">
      <code>parent::getOwner()</code>
    </NullableReturnStatement>
  </file>
  <file src="apps/dav/lib/CardDAV/AddressBookImpl.php">
    <InvalidArgument occurrences="1">
      <code>$id</code>
    </InvalidArgument>
    <InvalidScalarArgument occurrences="2">
      <code>$this-&gt;getKey()</code>
      <code>$this-&gt;getKey()</code>
    </InvalidScalarArgument>
  </file>
  <file src="apps/dav/lib/CardDAV/CardDavBackend.php">
    <FalsableReturnStatement occurrences="1">
      <code>false</code>
    </FalsableReturnStatement>
    <InvalidArgument occurrences="3">
      <code>'\OCA\DAV\CardDAV\CardDavBackend::createCard'</code>
      <code>'\OCA\DAV\CardDAV\CardDavBackend::deleteCard'</code>
      <code>'\OCA\DAV\CardDAV\CardDavBackend::updateCard'</code>
    </InvalidArgument>
    <InvalidNullableReturnType occurrences="1">
      <code>array</code>
    </InvalidNullableReturnType>
    <MoreSpecificImplementedParamType occurrences="1">
      <code>$uris</code>
    </MoreSpecificImplementedParamType>
    <NullableReturnStatement occurrences="1">
      <code>null</code>
    </NullableReturnStatement>
    <TooManyArguments occurrences="3">
      <code>dispatch</code>
      <code>dispatch</code>
      <code>dispatch</code>
    </TooManyArguments>
    <TypeDoesNotContainType occurrences="1">
      <code>$addressBooks[$row['id']][$readOnlyPropertyName] === 0</code>
    </TypeDoesNotContainType>
    <UndefinedFunction occurrences="2">
      <code>\Sabre\Uri\split($principalUri)</code>
      <code>\Sabre\Uri\split($row['principaluri'])</code>
    </UndefinedFunction>
  </file>
  <file src="apps/dav/lib/CardDAV/MultiGetExportPlugin.php">
    <InvalidNullableReturnType occurrences="1">
      <code>bool</code>
    </InvalidNullableReturnType>
  </file>
  <file src="apps/dav/lib/CardDAV/PhotoCache.php">
    <InvalidNullableReturnType occurrences="1">
      <code>string</code>
    </InvalidNullableReturnType>
    <NullableReturnStatement occurrences="1">
      <code>$type</code>
    </NullableReturnStatement>
    <UndefinedFunction occurrences="1">
      <code>\Sabre\URI\parse($val)</code>
    </UndefinedFunction>
  </file>
  <file src="apps/dav/lib/CardDAV/Plugin.php">
    <ImplementedReturnTypeMismatch occurrences="1">
      <code>string|null</code>
    </ImplementedReturnTypeMismatch>
    <UndefinedFunction occurrences="3">
      <code>\Sabre\Uri\split($principal)</code>
      <code>\Sabre\Uri\split($principal)</code>
      <code>\Sabre\Uri\split($principal)</code>
    </UndefinedFunction>
  </file>
  <file src="apps/dav/lib/CardDAV/SyncService.php">
    <InvalidScalarArgument occurrences="1">
      <code>$targetBookId</code>
    </InvalidScalarArgument>
    <NullArgument occurrences="1">
      <code>null</code>
    </NullArgument>
  </file>
  <file src="apps/dav/lib/CardDAV/SystemAddressbook.php">
    <RedundantCondition occurrences="1">
      <code>$shareEnumeration</code>
    </RedundantCondition>
  </file>
  <file src="apps/dav/lib/CardDAV/UserAddressBooks.php">
    <InvalidArgument occurrences="2">
      <code>$this-&gt;principalUri</code>
      <code>$this-&gt;principalUri</code>
    </InvalidArgument>
  </file>
  <file src="apps/dav/lib/CardDAV/Xml/Groups.php">
    <InvalidPropertyAssignmentValue occurrences="1">
      <code>$groups</code>
    </InvalidPropertyAssignmentValue>
  </file>
  <file src="apps/dav/lib/Comments/CommentNode.php">
    <InvalidNullableReturnType occurrences="1">
      <code>int</code>
    </InvalidNullableReturnType>
    <NullableReturnStatement occurrences="1">
      <code>null</code>
    </NullableReturnStatement>
  </file>
  <file src="apps/dav/lib/Comments/CommentsPlugin.php">
    <InvalidScalarArgument occurrences="2">
      <code>$args['datetime']</code>
      <code>200</code>
    </InvalidScalarArgument>
    <NullArgument occurrences="1">
      <code>null</code>
    </NullArgument>
    <UndefinedFunction occurrences="1">
      <code>\Sabre\HTTP\toDate($value)</code>
    </UndefinedFunction>
  </file>
  <file src="apps/dav/lib/Comments/EntityCollection.php">
    <InvalidArgument occurrences="1">
      <code>$value</code>
    </InvalidArgument>
  </file>
  <file src="apps/dav/lib/Comments/EntityTypeCollection.php">
    <RedundantCondition occurrences="1">
      <code>is_string($name)</code>
    </RedundantCondition>
    <TypeDoesNotContainType occurrences="2">
      <code>!is_string($name)</code>
      <code>is_string($name)</code>
    </TypeDoesNotContainType>
  </file>
  <file src="apps/dav/lib/Comments/RootCollection.php">
    <InvalidArgument occurrences="1">
      <code>CommentsEntityEvent::EVENT_ENTITY</code>
    </InvalidArgument>
    <InvalidNullableReturnType occurrences="2">
      <code>\Sabre\DAV\INode[]</code>
      <code>int</code>
    </InvalidNullableReturnType>
    <NullableReturnStatement occurrences="2">
      <code>$this-&gt;entityTypeCollections</code>
      <code>null</code>
    </NullableReturnStatement>
    <TooManyArguments occurrences="1">
      <code>dispatch</code>
    </TooManyArguments>
  </file>
  <file src="apps/dav/lib/Connector/LegacyDAVACL.php">
    <UndefinedFunction occurrences="1">
      <code>\Sabre\Uri\split($principal)</code>
    </UndefinedFunction>
  </file>
  <file src="apps/dav/lib/Connector/PublicAuth.php">
    <InvalidScalarArgument occurrences="1">
      <code>'DummyBasic realm="' . $this-&gt;realm . '"'</code>
    </InvalidScalarArgument>
  </file>
  <file src="apps/dav/lib/Connector/Sabre/AnonymousOptionsPlugin.php">
    <InvalidNullableReturnType occurrences="1">
      <code>bool</code>
    </InvalidNullableReturnType>
  </file>
  <file src="apps/dav/lib/Connector/Sabre/AppEnabledPlugin.php">
    <InvalidReturnType occurrences="1">
      <code>bool</code>
    </InvalidReturnType>
  </file>
  <file src="apps/dav/lib/Connector/Sabre/BearerAuth.php">
    <UndefinedInterfaceMethod occurrences="1">
      <code>tryTokenLogin</code>
    </UndefinedInterfaceMethod>
  </file>
  <file src="apps/dav/lib/Connector/Sabre/CommentPropertiesPlugin.php">
    <InvalidScalarArgument occurrences="1">
      <code>$node-&gt;getId()</code>
    </InvalidScalarArgument>
    <UndefinedFunction occurrences="1">
      <code>\Sabre\Uri\split($node-&gt;getPath())</code>
    </UndefinedFunction>
  </file>
  <file src="apps/dav/lib/Connector/Sabre/Directory.php">
    <InvalidPropertyAssignmentValue occurrences="1">
      <code>$nodes</code>
    </InvalidPropertyAssignmentValue>
    <InvalidReturnStatement occurrences="1">
      <code>$this-&gt;dirContent</code>
    </InvalidReturnStatement>
    <InvalidReturnType occurrences="1">
      <code>\Sabre\DAV\INode[]</code>
    </InvalidReturnType>
    <InvalidScalarArgument occurrences="1">
      <code>$e-&gt;getCode()</code>
    </InvalidScalarArgument>
    <NullArgument occurrences="3">
      <code>null</code>
      <code>null</code>
      <code>null</code>
    </NullArgument>
    <ParamNameMismatch occurrences="1">
      <code>$fullSourcePath</code>
    </ParamNameMismatch>
    <UndefinedFunction occurrences="1">
      <code>\Sabre\Uri\split($sourceNode-&gt;getPath())</code>
    </UndefinedFunction>
    <UndefinedInterfaceMethod occurrences="1">
      <code>$info</code>
    </UndefinedInterfaceMethod>
  </file>
  <file src="apps/dav/lib/Connector/Sabre/FakeLockerPlugin.php">
    <TooManyArguments occurrences="1">
      <code>new SupportedLock(true)</code>
    </TooManyArguments>
  </file>
  <file src="apps/dav/lib/Connector/Sabre/File.php">
    <MoreSpecificImplementedParamType occurrences="1">
      <code>$data</code>
    </MoreSpecificImplementedParamType>
    <UndefinedFunction occurrences="1">
      <code>\Sabre\Uri\split($this-&gt;path)</code>
    </UndefinedFunction>
    <UndefinedInterfaceMethod occurrences="1">
      <code>writeStream</code>
    </UndefinedInterfaceMethod>
  </file>
  <file src="apps/dav/lib/Connector/Sabre/FilesPlugin.php">
    <UndefinedFunction occurrences="3">
      <code>\Sabre\Uri\split($destination)</code>
      <code>\Sabre\Uri\split($filePath)</code>
      <code>\Sabre\Uri\split($source)</code>
    </UndefinedFunction>
  </file>
  <file src="apps/dav/lib/Connector/Sabre/FilesReportPlugin.php">
    <InvalidNullableReturnType occurrences="1">
      <code>bool</code>
    </InvalidNullableReturnType>
    <InvalidScalarArgument occurrences="2">
      <code>0</code>
      <code>200</code>
    </InvalidScalarArgument>
    <NullableReturnStatement occurrences="1">
      <code>$resultFileIds</code>
    </NullableReturnStatement>
    <TooManyArguments occurrences="1">
      <code>new PreconditionFailed('Cannot filter by non-existing tag', 0, $e)</code>
    </TooManyArguments>
    <UndefinedClass occurrences="1">
      <code>\OCA\Circles\Api\v1\Circles</code>
    </UndefinedClass>
    <UndefinedInterfaceMethod occurrences="2">
      <code>getById</code>
      <code>getPath</code>
    </UndefinedInterfaceMethod>
  </file>
  <file src="apps/dav/lib/Connector/Sabre/Node.php">
    <InvalidArgument occurrences="1">
      <code>$this</code>
    </InvalidArgument>
    <InvalidNullableReturnType occurrences="2">
      <code>int</code>
      <code>integer</code>
    </InvalidNullableReturnType>
    <NullableReturnStatement occurrences="2">
      <code>$this-&gt;info-&gt;getId()</code>
      <code>$this-&gt;info-&gt;getId()</code>
    </NullableReturnStatement>
    <UndefinedFunction occurrences="2">
      <code>\Sabre\Uri\split($name)</code>
      <code>\Sabre\Uri\split($this-&gt;path)</code>
    </UndefinedFunction>
  </file>
  <file src="apps/dav/lib/Connector/Sabre/ObjectTree.php">
    <UndefinedFunction occurrences="3">
      <code>\Sabre\Uri\split($destinationPath)</code>
      <code>\Sabre\Uri\split($destinationPath)</code>
      <code>\Sabre\Uri\split($path)</code>
    </UndefinedFunction>
  </file>
  <file src="apps/dav/lib/Connector/Sabre/Principal.php">
    <InvalidNullableReturnType occurrences="1">
      <code>array</code>
    </InvalidNullableReturnType>
    <InvalidReturnStatement occurrences="1">
      <code>$principals</code>
    </InvalidReturnStatement>
    <InvalidReturnType occurrences="1">
      <code>string[]</code>
    </InvalidReturnType>
    <NullableReturnStatement occurrences="9">
      <code>$this-&gt;circleToPrincipal($name)</code>
      <code>null</code>
      <code>null</code>
      <code>null</code>
      <code>null</code>
      <code>null</code>
      <code>null</code>
      <code>null</code>
      <code>null</code>
    </NullableReturnStatement>
    <UndefinedClass occurrences="2">
      <code>\OCA\Circles\Api\v1\Circles</code>
      <code>\OCA\Circles\Api\v1\Circles</code>
    </UndefinedClass>
    <UndefinedFunction occurrences="4">
      <code>\Sabre\Uri\split($path)</code>
      <code>\Sabre\Uri\split($prefix)</code>
      <code>\Sabre\Uri\split($principal)</code>
      <code>\Sabre\Uri\split($principal)</code>
    </UndefinedFunction>
  </file>
  <file src="apps/dav/lib/Connector/Sabre/QuotaPlugin.php">
    <UndefinedFunction occurrences="1">
      <code>\Sabre\Uri\split($path)</code>
    </UndefinedFunction>
    <UndefinedInterfaceMethod occurrences="2">
      <code>getPath</code>
      <code>getPath</code>
    </UndefinedInterfaceMethod>
  </file>
  <file src="apps/dav/lib/Connector/Sabre/ServerFactory.php">
    <TooManyArguments occurrences="1">
      <code>new \OCA\DAV\Connector\Sabre\QuotaPlugin($view, true)</code>
    </TooManyArguments>
  </file>
  <file src="apps/dav/lib/Connector/Sabre/ShareTypeList.php">
    <InvalidScalarArgument occurrences="1">
      <code>$shareType</code>
    </InvalidScalarArgument>
  </file>
  <file src="apps/dav/lib/Connector/Sabre/ShareeList.php">
    <InvalidScalarArgument occurrences="1">
      <code>$share-&gt;getShareType()</code>
    </InvalidScalarArgument>
  </file>
  <file src="apps/dav/lib/Connector/Sabre/SharesPlugin.php">
    <InvalidReturnStatement occurrences="1">
      <code>$shares</code>
    </InvalidReturnStatement>
    <InvalidReturnType occurrences="1">
      <code>array</code>
    </InvalidReturnType>
    <UndefinedFunction occurrences="1">
      <code>\Sabre\Uri\split($sabreNode-&gt;getPath())</code>
    </UndefinedFunction>
    <UndefinedInterfaceMethod occurrences="5">
      <code>getId</code>
      <code>getId</code>
      <code>getId</code>
      <code>getPath</code>
      <code>getPath</code>
    </UndefinedInterfaceMethod>
    <UndefinedPropertyAssignment occurrences="1">
      <code>$server-&gt;xml-&gt;namespacesMap</code>
    </UndefinedPropertyAssignment>
    <UndefinedPropertyFetch occurrences="1">
      <code>$server-&gt;xml-&gt;namespacesMap</code>
    </UndefinedPropertyFetch>
  </file>
  <file src="apps/dav/lib/Connector/Sabre/TagsPlugin.php">
    <NullableReturnStatement occurrences="1">
      <code>null</code>
    </NullableReturnStatement>
    <UndefinedInterfaceMethod occurrences="1">
      <code>getId</code>
    </UndefinedInterfaceMethod>
  </file>
  <file src="apps/dav/lib/Controller/InvitationResponseController.php">
    <InvalidScalarArgument occurrences="1">
      <code>$guests</code>
    </InvalidScalarArgument>
    <UndefinedPropertyAssignment occurrences="1">
      <code>$vEvent-&gt;DTSTAMP</code>
    </UndefinedPropertyAssignment>
    <UndefinedPropertyFetch occurrences="1">
      <code>$vEvent-&gt;{'ATTENDEE'}</code>
    </UndefinedPropertyFetch>
  </file>
  <file src="apps/dav/lib/DAV/CustomPropertiesBackend.php">
    <InvalidArgument occurrences="1">
      <code>$whereValues</code>
    </InvalidArgument>
  </file>
  <file src="apps/dav/lib/DAV/GroupPrincipalBackend.php">
    <InvalidNullableReturnType occurrences="2">
      <code>array</code>
      <code>string</code>
    </InvalidNullableReturnType>
    <InvalidReturnStatement occurrences="2">
      <code>$principals</code>
    </InvalidReturnStatement>
    <InvalidReturnType occurrences="2">
      <code>string[]</code>
      <code>string[]</code>
    </InvalidReturnType>
    <MoreSpecificImplementedParamType occurrences="1">
      <code>$members</code>
    </MoreSpecificImplementedParamType>
    <NullableReturnStatement occurrences="7">
      <code>null</code>
      <code>null</code>
      <code>null</code>
      <code>null</code>
      <code>null</code>
      <code>null</code>
      <code>null</code>
    </NullableReturnStatement>
  </file>
  <file src="apps/dav/lib/DAV/Sharing/Backend.php">
    <InvalidArrayOffset occurrences="4">
      <code>$element['href']</code>
      <code>$element['href']</code>
      <code>$element['href']</code>
      <code>$element['readOnly']</code>
    </InvalidArrayOffset>
  </file>
  <file src="apps/dav/lib/DAV/SystemPrincipalBackend.php">
    <InvalidNullableReturnType occurrences="1">
      <code>array</code>
    </InvalidNullableReturnType>
    <NullableReturnStatement occurrences="1">
      <code>null</code>
    </NullableReturnStatement>
    <UndefinedFunction occurrences="1">
      <code>\Sabre\Uri\split($principal)</code>
    </UndefinedFunction>
  </file>
  <file src="apps/dav/lib/Direct/Server.php">
    <UndefinedThisPropertyAssignment occurrences="1">
      <code>$this-&gt;enablePropfindDepthInfinityf</code>
    </UndefinedThisPropertyAssignment>
  </file>
  <file src="apps/dav/lib/Files/BrowserErrorPagePlugin.php">
    <InvalidScalarArgument occurrences="1">
      <code>$body</code>
    </InvalidScalarArgument>
  </file>
  <file src="apps/dav/lib/Files/FileSearchBackend.php">
    <InvalidArgument occurrences="2">
      <code>$argument</code>
      <code>$operator-&gt;arguments</code>
    </InvalidArgument>
    <InvalidReturnStatement occurrences="1">
      <code>$value</code>
    </InvalidReturnStatement>
    <InvalidReturnType occurrences="1">
      <code>?string</code>
    </InvalidReturnType>
    <UndefinedDocblockClass occurrences="1">
      <code>$operator-&gt;arguments[0]-&gt;name</code>
    </UndefinedDocblockClass>
    <UndefinedPropertyFetch occurrences="1">
      <code>$operator-&gt;arguments[0]-&gt;name</code>
    </UndefinedPropertyFetch>
  </file>
  <file src="apps/dav/lib/Files/FilesHome.php">
    <UndefinedFunction occurrences="1">
      <code>\Sabre\Uri\split($this-&gt;principalInfo['uri'])</code>
    </UndefinedFunction>
  </file>
  <file src="apps/dav/lib/Files/LazySearchBackend.php">
    <InvalidReturnStatement occurrences="1">
      <code>$this-&gt;backend-&gt;getArbiterPath()</code>
    </InvalidReturnStatement>
    <InvalidReturnType occurrences="1">
      <code>isValidScope</code>
    </InvalidReturnType>
  </file>
  <file src="apps/dav/lib/Files/RootCollection.php">
    <UndefinedFunction occurrences="1">
      <code>\Sabre\Uri\split($principalInfo['uri'])</code>
    </UndefinedFunction>
  </file>
  <file src="apps/dav/lib/HookManager.php">
    <InvalidPropertyAssignmentValue occurrences="2">
      <code>$this-&gt;usersToDelete</code>
      <code>$this-&gt;usersToDelete</code>
    </InvalidPropertyAssignmentValue>
  </file>
  <file src="apps/dav/lib/RootCollection.php">
    <UndefinedPropertyAssignment occurrences="1">
      <code>$publicCalendarRoot-&gt;disableListing</code>
    </UndefinedPropertyAssignment>
  </file>
  <file src="apps/dav/lib/Search/EventsSearchProvider.php">
    <FalsableReturnStatement occurrences="1">
      <code>$this-&gt;l10n-&gt;l('date', $startDateTime, ['width' =&gt; 'medium'])</code>
    </FalsableReturnStatement>
    <InvalidPropertyAssignmentValue occurrences="1"/>
    <InvalidReturnStatement occurrences="1">
      <code>$this-&gt;l10n-&gt;l('date', $startDateTime, ['width' =&gt; 'medium'])</code>
    </InvalidReturnStatement>
    <InvalidReturnType occurrences="1">
      <code>string</code>
    </InvalidReturnType>
    <UndefinedMethod occurrences="9">
      <code>getDateTime</code>
      <code>getDateTime</code>
      <code>getDateTime</code>
      <code>getDateTime</code>
      <code>hasTime</code>
      <code>isFloating</code>
      <code>isFloating</code>
      <code>setDateTime</code>
      <code>setDateTime</code>
    </UndefinedMethod>
  </file>
  <file src="apps/dav/lib/Search/TasksSearchProvider.php">
    <UndefinedMethod occurrences="3">
      <code>getDateTime</code>
      <code>getDateTime</code>
      <code>hasTime</code>
    </UndefinedMethod>
  </file>
  <file src="apps/dav/lib/Server.php">
    <InvalidArgument occurrences="2">
      <code>'OCA\DAV\Connector\Sabre::addPlugin'</code>
      <code>'OCA\DAV\Connector\Sabre::authInit'</code>
    </InvalidArgument>
    <TooManyArguments occurrences="3">
      <code>dispatch</code>
      <code>dispatch</code>
      <code>new QuotaPlugin($view, false)</code>
    </TooManyArguments>
    <UndefinedPropertyAssignment occurrences="1">
      <code>$acl-&gt;defaultUsernamePath</code>
    </UndefinedPropertyAssignment>
  </file>
  <file src="apps/dav/lib/SystemTag/SystemTagsByIdCollection.php">
    <InvalidNullableReturnType occurrences="1">
      <code>int</code>
    </InvalidNullableReturnType>
    <NullableReturnStatement occurrences="1">
      <code>null</code>
    </NullableReturnStatement>
  </file>
  <file src="apps/dav/lib/SystemTag/SystemTagsObjectMappingCollection.php">
    <InvalidNullableReturnType occurrences="1">
      <code>int</code>
    </InvalidNullableReturnType>
    <NullableReturnStatement occurrences="1">
      <code>null</code>
    </NullableReturnStatement>
  </file>
  <file src="apps/dav/lib/SystemTag/SystemTagsObjectTypeCollection.php">
    <InvalidNullableReturnType occurrences="1">
      <code>int</code>
    </InvalidNullableReturnType>
    <NullableReturnStatement occurrences="1">
      <code>null</code>
    </NullableReturnStatement>
  </file>
  <file src="apps/dav/lib/SystemTag/SystemTagsRelationsCollection.php">
    <InvalidArgument occurrences="1">
      <code>SystemTagsEntityEvent::EVENT_ENTITY</code>
    </InvalidArgument>
    <TooManyArguments occurrences="1">
      <code>dispatch</code>
    </TooManyArguments>
  </file>
  <file src="apps/dav/lib/Traits/PrincipalProxyTrait.php">
    <MoreSpecificImplementedParamType occurrences="1">
      <code>$members</code>
    </MoreSpecificImplementedParamType>
    <UndefinedFunction occurrences="9">
      <code>\Sabre\Uri\split($member)</code>
      <code>\Sabre\Uri\split($principal)</code>
      <code>\Sabre\Uri\split($principal)</code>
      <code>\Sabre\Uri\split($principalUri)</code>
      <code>\Sabre\Uri\split($principalUri)</code>
      <code>\Sabre\Uri\split($principalUri)</code>
      <code>\Sabre\Uri\split($principalUri)</code>
      <code>\Sabre\Uri\split($principalUri)</code>
      <code>\Sabre\Uri\split($realPrincipalUri)</code>
    </UndefinedFunction>
  </file>
  <file src="apps/dav/lib/Upload/AssemblyStream.php">
    <FalsableReturnStatement occurrences="1">
      <code>false</code>
    </FalsableReturnStatement>
    <InvalidPropertyAssignmentValue occurrences="1">
      <code>$this-&gt;currentStream</code>
    </InvalidPropertyAssignmentValue>
    <InvalidReturnStatement occurrences="1">
      <code>$context</code>
    </InvalidReturnStatement>
    <InvalidReturnType occurrences="1">
      <code>array</code>
    </InvalidReturnType>
    <NullArgument occurrences="1">
      <code>null</code>
    </NullArgument>
  </file>
  <file src="apps/dav/lib/Upload/UploadHome.php">
    <UndefinedFunction occurrences="1">
      <code>\Sabre\Uri\split($this-&gt;principalInfo['uri'])</code>
    </UndefinedFunction>
  </file>
  <file src="apps/encryption/lib/Command/ScanLegacyFormat.php">
    <InvalidOperand occurrences="1">
      <code>$result</code>
    </InvalidOperand>
    <RedundantCondition occurrences="1">
      <code>$result</code>
    </RedundantCondition>
  </file>
  <file src="apps/encryption/lib/Crypto/Crypt.php">
    <RedundantCondition occurrences="1">
      <code>$userSession</code>
    </RedundantCondition>
  </file>
  <file src="apps/encryption/lib/Crypto/EncryptAll.php">
    <InvalidArgument occurrences="1">
      <code>[$to =&gt; $recipientDisplayName]</code>
    </InvalidArgument>
    <UndefinedInterfaceMethod occurrences="3">
      <code>setHtmlBody</code>
      <code>setPlainBody</code>
      <code>setSubject</code>
    </UndefinedInterfaceMethod>
  </file>
  <file src="apps/encryption/lib/Crypto/Encryption.php">
    <FalsableReturnStatement occurrences="1">
      <code>$result</code>
    </FalsableReturnStatement>
    <ImplementedParamTypeMismatch occurrences="2">
      <code>$position</code>
      <code>$position</code>
    </ImplementedParamTypeMismatch>
    <InvalidNullableReturnType occurrences="1">
      <code>boolean</code>
    </InvalidNullableReturnType>
  </file>
  <file src="apps/encryption/lib/KeyManager.php">
    <InvalidScalarArgument occurrences="3">
      <code>time()</code>
      <code>time()</code>
      <code>time()</code>
    </InvalidScalarArgument>
    <InvalidThrow occurrences="1">
      <code>throw $exception;</code>
    </InvalidThrow>
    <RedundantCondition occurrences="2">
      <code>$encryptedFileKey</code>
      <code>$userSession</code>
    </RedundantCondition>
  </file>
  <file src="apps/encryption/lib/Recovery.php">
    <InvalidScalarArgument occurrences="3">
      <code>0</code>
      <code>0</code>
      <code>1</code>
    </InvalidScalarArgument>
    <RedundantCondition occurrences="1">
      <code>$userSession</code>
    </RedundantCondition>
  </file>
  <file src="apps/encryption/lib/Session.php">
    <TooManyArguments occurrences="1">
      <code>new Exceptions\PrivateKeyMissingException('please try to log-out and log-in again', 0)</code>
    </TooManyArguments>
  </file>
  <file src="apps/encryption/lib/Users/Setup.php">
    <RedundantCondition occurrences="1">
      <code>$userSession</code>
    </RedundantCondition>
  </file>
  <file src="apps/encryption/lib/Util.php">
    <RedundantCondition occurrences="1">
      <code>$userSession</code>
    </RedundantCondition>
  </file>
  <file src="apps/federatedfilesharing/lib/BackgroundJob/RetryJob.php">
    <MoreSpecificImplementedParamType occurrences="1">
      <code>$jobList</code>
    </MoreSpecificImplementedParamType>
    <TooFewArguments occurrences="1"/>
  </file>
  <file src="apps/federatedfilesharing/lib/Controller/RequestHandlerController.php">
    <InvalidScalarArgument occurrences="7">
      <code>$id</code>
      <code>$id</code>
      <code>$id</code>
      <code>$id</code>
      <code>$id</code>
      <code>$id</code>
      <code>$remoteId</code>
    </InvalidScalarArgument>
    <TypeDoesNotContainNull occurrences="3">
      <code>$permission === null</code>
      <code>$remoteId === null</code>
    </TypeDoesNotContainNull>
  </file>
  <file src="apps/federatedfilesharing/lib/FederatedShareProvider.php">
    <InvalidArrayAccess occurrences="2">
      <code>$remoteId</code>
      <code>$token</code>
    </InvalidArrayAccess>
    <InvalidArrayOffset occurrences="1">
      <code>list($token, $remoteId)</code>
    </InvalidArrayOffset>
    <InvalidReturnStatement occurrences="1">
      <code>$shares</code>
    </InvalidReturnStatement>
    <InvalidReturnType occurrences="1">
      <code>getSharesInFolder</code>
    </InvalidReturnType>
    <InvalidScalarArgument occurrences="6">
      <code>$share-&gt;getId()</code>
      <code>$shareId</code>
      <code>$shareId</code>
      <code>$shareId</code>
      <code>$shareId</code>
      <code>(int)$data['id']</code>
    </InvalidScalarArgument>
  </file>
  <file src="apps/federatedfilesharing/lib/Notifications.php">
    <InvalidReturnStatement occurrences="2">
      <code>[$ocmResult['token'], $ocmResult['providerId']]</code>
    </InvalidReturnStatement>
    <InvalidReturnType occurrences="4">
      <code>bool</code>
      <code>bool</code>
      <code>bool</code>
      <code>bool</code>
    </InvalidReturnType>
  </file>
  <file src="apps/federatedfilesharing/lib/OCM/CloudFederationProviderFiles.php">
    <InvalidReturnStatement occurrences="1">
      <code>$shareId</code>
    </InvalidReturnStatement>
    <InvalidReturnType occurrences="1">
      <code>string</code>
    </InvalidReturnType>
    <InvalidScalarArgument occurrences="7">
      <code>$id</code>
      <code>$id</code>
      <code>$id</code>
      <code>$id</code>
      <code>$id</code>
      <code>$remoteId</code>
      <code>(int)$share['id']</code>
    </InvalidScalarArgument>
  </file>
  <file src="apps/federatedfilesharing/lib/Settings/Personal.php">
    <InvalidNullableReturnType occurrences="1">
      <code>string</code>
    </InvalidNullableReturnType>
    <NullableReturnStatement occurrences="1">
      <code>null</code>
    </NullableReturnStatement>
  </file>
  <file src="apps/federation/lib/BackgroundJob/GetSharedSecret.php">
    <MoreSpecificImplementedParamType occurrences="1">
      <code>$jobList</code>
    </MoreSpecificImplementedParamType>
  </file>
  <file src="apps/federation/lib/BackgroundJob/RequestSharedSecret.php">
    <MoreSpecificImplementedParamType occurrences="1">
      <code>$jobList</code>
    </MoreSpecificImplementedParamType>
  </file>
  <file src="apps/federation/lib/TrustedServers.php">
    <InvalidArgument occurrences="1">
      <code>'OCP\Federation\TrustedServerEvent::remove'</code>
    </InvalidArgument>
    <InvalidClass occurrences="1">
      <code>dbHandler</code>
    </InvalidClass>
    <TooManyArguments occurrences="1">
      <code>dispatch</code>
    </TooManyArguments>
  </file>
  <file src="apps/files/ajax/download.php">
    <InvalidArgument occurrences="1">
      <code>$files_list</code>
    </InvalidArgument>
  </file>
  <file src="apps/files/ajax/list.php">
    <TypeDoesNotContainType occurrences="1">
      <code>!$dirInfo-&gt;getType() === 'dir'</code>
    </TypeDoesNotContainType>
  </file>
  <file src="apps/files/appinfo/routes.php">
    <InvalidScope occurrences="2">
      <code>$this</code>
      <code>$this</code>
    </InvalidScope>
  </file>
  <file src="apps/files/lib/Activity/Provider.php">
    <FalsableReturnStatement occurrences="1">
      <code>$this-&gt;fileEncrypted[$fileId]</code>
    </FalsableReturnStatement>
    <InvalidScalarArgument occurrences="1">
      <code>$id</code>
    </InvalidScalarArgument>
    <TypeDoesNotContainType occurrences="7">
      <code>$this-&gt;fileIsEncrypted</code>
      <code>$this-&gt;fileIsEncrypted</code>
      <code>$this-&gt;fileIsEncrypted</code>
      <code>$this-&gt;fileIsEncrypted</code>
      <code>$this-&gt;fileIsEncrypted</code>
      <code>$this-&gt;fileIsEncrypted</code>
      <code>$this-&gt;fileIsEncrypted</code>
    </TypeDoesNotContainType>
  </file>
  <file src="apps/files/lib/App.php">
    <InvalidScalarArgument occurrences="1">
      <code>10 * 1024 * 1024</code>
    </InvalidScalarArgument>
  </file>
  <file src="apps/files/lib/BackgroundJob/ScanFiles.php">
    <InvalidScalarArgument occurrences="3">
      <code>$offset</code>
      <code>$offset</code>
      <code>0</code>
    </InvalidScalarArgument>
  </file>
  <file src="apps/files/lib/Command/Scan.php">
    <InvalidReturnStatement occurrences="1">
      <code>$connection</code>
    </InvalidReturnStatement>
    <InvalidReturnType occurrences="1">
      <code>\OCP\IDBConnection</code>
    </InvalidReturnType>
    <NullArgument occurrences="1">
      <code>null</code>
    </NullArgument>
  </file>
  <file src="apps/files/lib/Command/ScanAppData.php">
    <InvalidReturnStatement occurrences="1">
      <code>$connection</code>
    </InvalidReturnStatement>
    <InvalidReturnType occurrences="1">
      <code>\OCP\IDBConnection</code>
    </InvalidReturnType>
    <NullArgument occurrences="2">
      <code>null</code>
      <code>null</code>
    </NullArgument>
  </file>
  <file src="apps/files/lib/Command/TransferOwnership.php">
    <InvalidReturnStatement occurrences="1">
      <code>$e-&gt;getCode() !== 0 ? $e-&gt;getCode() : 1</code>
    </InvalidReturnStatement>
    <InvalidReturnType occurrences="1">
      <code>int</code>
    </InvalidReturnType>
  </file>
  <file src="apps/files/lib/Controller/DirectEditingController.php">
    <InvalidArgument occurrences="1">
      <code>$templateId</code>
    </InvalidArgument>
    <UndefinedInterfaceMethod occurrences="2">
      <code>getTemplates</code>
      <code>open</code>
    </UndefinedInterfaceMethod>
  </file>
  <file src="apps/files/lib/Controller/ViewController.php">
    <InvalidScalarArgument occurrences="1">
      <code>$fileId</code>
    </InvalidScalarArgument>
    <UndefinedInterfaceMethod occurrences="3">
      <code>getById</code>
      <code>getRelativePath</code>
      <code>getRelativePath</code>
    </UndefinedInterfaceMethod>
  </file>
  <file src="apps/files/lib/Helper.php">
    <UndefinedInterfaceMethod occurrences="13">
      <code>$file</code>
      <code>$i</code>
      <code>$i</code>
      <code>$i</code>
      <code>$i</code>
      <code>$i</code>
      <code>$i</code>
      <code>$i</code>
      <code>$i</code>
      <code>$i</code>
      <code>$i</code>
      <code>$i</code>
      <code>$i</code>
    </UndefinedInterfaceMethod>
  </file>
  <file src="apps/files/lib/Listener/LegacyLoadAdditionalScriptsAdapter.php">
    <InvalidArgument occurrences="1">
      <code>$legacyEvent</code>
    </InvalidArgument>
  </file>
  <file src="apps/files/lib/Service/DirectEditingService.php">
    <UndefinedInterfaceMethod occurrences="1">
      <code>getEditors</code>
    </UndefinedInterfaceMethod>
  </file>
  <file src="apps/files/lib/Service/OwnershipTransferService.php">
    <InvalidIterator occurrences="1">
      <code>$encryptedFiles</code>
    </InvalidIterator>
    <TypeDoesNotContainType occurrences="1">
      <code>empty($encryptedFiles)</code>
    </TypeDoesNotContainType>
    <UndefinedInterfaceMethod occurrences="1">
      <code>isReadyForUser</code>
    </UndefinedInterfaceMethod>
  </file>
  <file src="apps/files/lib/Service/TagService.php">
    <InvalidArgument occurrences="1">
      <code>self::class . '::' . $eventName</code>
    </InvalidArgument>
    <TooManyArguments occurrences="1">
      <code>dispatch</code>
    </TooManyArguments>
  </file>
  <file src="apps/files_external/appinfo/routes.php">
    <InvalidScope occurrences="2">
      <code>$this</code>
      <code>$this</code>
    </InvalidScope>
  </file>
  <file src="apps/files_external/lib/Command/Applicable.php">
    <InvalidArgument occurrences="1">
      <code>$mountId</code>
    </InvalidArgument>
  </file>
  <file src="apps/files_external/lib/Command/Config.php">
    <InvalidArgument occurrences="1">
      <code>$mountId</code>
    </InvalidArgument>
  </file>
  <file src="apps/files_external/lib/Command/Delete.php">
    <InvalidArgument occurrences="2">
      <code>$mountId</code>
      <code>$mountId</code>
    </InvalidArgument>
    <NullArgument occurrences="1">
      <code>null</code>
    </NullArgument>
  </file>
  <file src="apps/files_external/lib/Command/Notify.php">
    <InvalidArgument occurrences="2">
      <code>$input-&gt;getArgument('mount_id')</code>
      <code>$storage</code>
    </InvalidArgument>
    <InvalidReturnStatement occurrences="1"/>
    <InvalidReturnType occurrences="1">
      <code>int</code>
    </InvalidReturnType>
    <InvalidScalarArgument occurrences="1">
      <code>\OC_Util::normalizeUnicode($parent)</code>
    </InvalidScalarArgument>
    <UndefinedInterfaceMethod occurrences="1">
      <code>isConnected</code>
    </UndefinedInterfaceMethod>
  </file>
  <file src="apps/files_external/lib/Command/Verify.php">
    <InvalidArgument occurrences="1">
      <code>$mountId</code>
    </InvalidArgument>
    <InvalidScalarArgument occurrences="2">
      <code>$e-&gt;getCode()</code>
      <code>$status</code>
    </InvalidScalarArgument>
  </file>
  <file src="apps/files_external/lib/Config/ConfigAdapter.php">
    <UndefinedClass occurrences="1">
      <code>new $objectClass($objectStore)</code>
    </UndefinedClass>
  </file>
  <file src="apps/files_external/lib/Controller/StoragesController.php">
    <InvalidScalarArgument occurrences="4">
      <code>$e-&gt;getCode()</code>
      <code>$status</code>
      <code>$this-&gt;service-&gt;getVisibilityType()</code>
      <code>$this-&gt;service-&gt;getVisibilityType()</code>
    </InvalidScalarArgument>
  </file>
  <file src="apps/files_external/lib/Controller/UserGlobalStoragesController.php">
    <UndefinedMethod occurrences="1">
      <code>getUniqueStorages</code>
    </UndefinedMethod>
  </file>
  <file src="apps/files_external/lib/Lib/Backend/Backend.php">
    <InvalidReturnType occurrences="1">
      <code>self</code>
    </InvalidReturnType>
  </file>
  <file src="apps/files_external/lib/Lib/DefinitionParameter.php">
    <InvalidReturnStatement occurrences="1"/>
    <InvalidReturnType occurrences="1">
      <code>string</code>
    </InvalidReturnType>
  </file>
  <file src="apps/files_external/lib/Lib/FrontendDefinitionTrait.php">
    <UndefinedClass occurrences="2">
      <code>FrontendDefinitionTrait</code>
      <code>FrontendDefinitionTrait</code>
    </UndefinedClass>
  </file>
  <file src="apps/files_external/lib/Lib/IdentifierTrait.php">
    <UndefinedDocblockClass occurrences="2">
      <code>$this-&gt;deprecateTo</code>
      <code>IdentifierTrait</code>
    </UndefinedDocblockClass>
  </file>
  <file src="apps/files_external/lib/Lib/LegacyDependencyCheckPolyfill.php">
    <TooManyArguments occurrences="1">
      <code>new MissingDependency($module, $this)</code>
    </TooManyArguments>
  </file>
  <file src="apps/files_external/lib/Lib/PriorityTrait.php">
    <UndefinedClass occurrences="2">
      <code>PriorityTrait</code>
      <code>PriorityTrait</code>
    </UndefinedClass>
  </file>
  <file src="apps/files_external/lib/Lib/Storage/AmazonS3.php">
    <UndefinedMagicMethod occurrences="1">
      <code>clearBucket</code>
    </UndefinedMagicMethod>
  </file>
  <file src="apps/files_external/lib/Lib/Storage/SFTP.php">
    <InternalMethod occurrences="1">
      <code>put</code>
    </InternalMethod>
    <ParamNameMismatch occurrences="2">
      <code>$source</code>
      <code>$target</code>
    </ParamNameMismatch>
  </file>
  <file src="apps/files_external/lib/Lib/Storage/SFTPReadStream.php">
    <FalsableReturnStatement occurrences="2">
      <code>false</code>
      <code>false</code>
    </FalsableReturnStatement>
    <InvalidArgument occurrences="2">
      <code>$this-&gt;handle</code>
      <code>$this-&gt;handle</code>
    </InvalidArgument>
    <InvalidNullableReturnType occurrences="1">
      <code>stream_close</code>
    </InvalidNullableReturnType>
    <InvalidPropertyAssignmentValue occurrences="1">
      <code>substr($response, 4)</code>
    </InvalidPropertyAssignmentValue>
    <InvalidReturnStatement occurrences="1">
      <code>$context</code>
    </InvalidReturnStatement>
    <InvalidReturnType occurrences="1">
      <code>array</code>
    </InvalidReturnType>
  </file>
  <file src="apps/files_external/lib/Lib/Storage/SFTPWriteStream.php">
    <FalsableReturnStatement occurrences="3">
      <code>false</code>
      <code>false</code>
      <code>false</code>
    </FalsableReturnStatement>
    <InvalidArgument occurrences="2">
      <code>$this-&gt;handle</code>
      <code>$this-&gt;handle</code>
    </InvalidArgument>
    <InvalidNullableReturnType occurrences="1">
      <code>stream_close</code>
    </InvalidNullableReturnType>
    <InvalidPropertyAssignmentValue occurrences="1">
      <code>substr($response, 4)</code>
    </InvalidPropertyAssignmentValue>
    <InvalidReturnStatement occurrences="1">
      <code>$context</code>
    </InvalidReturnStatement>
    <InvalidReturnType occurrences="1">
      <code>array</code>
    </InvalidReturnType>
  </file>
  <file src="apps/files_external/lib/Lib/Storage/SMB.php">
    <FalsableReturnStatement occurrences="1">
      <code>false</code>
    </FalsableReturnStatement>
    <InvalidArgument occurrences="1">
      <code>$files</code>
    </InvalidArgument>
    <InvalidNullableReturnType occurrences="1">
      <code>\Icewind\SMB\IFileInfo</code>
    </InvalidNullableReturnType>
    <InvalidPropertyAssignmentValue occurrences="1">
      <code>new CappedMemoryCache()</code>
    </InvalidPropertyAssignmentValue>
    <InvalidReturnType occurrences="1">
      <code>\Icewind\SMB\IFileInfo[]</code>
    </InvalidReturnType>
    <InvalidScalarArgument occurrences="7">
      <code>$e-&gt;getCode()</code>
      <code>$e-&gt;getCode()</code>
      <code>$e-&gt;getCode()</code>
      <code>$e-&gt;getCode()</code>
      <code>$e-&gt;getCode()</code>
      <code>$e-&gt;getCode()</code>
      <code>$e-&gt;getCode()</code>
    </InvalidScalarArgument>
    <NullableReturnStatement occurrences="1">
      <code>null</code>
    </NullableReturnStatement>
    <ParamNameMismatch occurrences="2">
      <code>$source</code>
      <code>$target</code>
    </ParamNameMismatch>
    <TooManyArguments occurrences="2">
      <code>rename</code>
      <code>rename</code>
    </TooManyArguments>
  </file>
  <file src="apps/files_external/lib/Lib/Storage/Swift.php">
    <InvalidArgument occurrences="1">
      <code>$object-&gt;lastModified</code>
    </InvalidArgument>
    <InvalidNullableReturnType occurrences="2">
      <code>filetype</code>
      <code>fopen</code>
    </InvalidNullableReturnType>
  </file>
  <file src="apps/files_external/lib/Migration/DummyUserSession.php">
    <InvalidReturnType occurrences="1">
      <code>login</code>
    </InvalidReturnType>
  </file>
  <file src="apps/files_external/lib/MountConfig.php">
    <InternalMethod occurrences="4">
      <code>decrypt</code>
      <code>encrypt</code>
      <code>setIV</code>
      <code>setIV</code>
    </InternalMethod>
    <InvalidNullableReturnType occurrences="1">
      <code>string</code>
    </InvalidNullableReturnType>
    <NullableReturnStatement occurrences="1">
      <code>$message</code>
    </NullableReturnStatement>
    <TooManyArguments occurrences="1">
      <code>test</code>
    </TooManyArguments>
    <UndefinedClass occurrences="1">
      <code>Exception</code>
    </UndefinedClass>
    <UndefinedDocblockClass occurrences="1">
      <code>Exception</code>
    </UndefinedDocblockClass>
  </file>
  <file src="apps/files_external/lib/Service/BackendService.php">
    <InvalidArgument occurrences="1">
      <code>'OCA\\Files_External::loadAdditionalBackends'</code>
    </InvalidArgument>
    <TooManyArguments occurrences="1">
      <code>dispatch</code>
    </TooManyArguments>
  </file>
  <file src="apps/files_external/lib/Service/DBConfigService.php">
    <NullableReturnStatement occurrences="1">
      <code>null</code>
    </NullableReturnStatement>
  </file>
  <file src="apps/files_external/lib/Service/GlobalStoragesService.php">
    <InvalidReturnStatement occurrences="1">
      <code>BackendService::VISIBILITY_ADMIN</code>
    </InvalidReturnStatement>
    <InvalidReturnType occurrences="1">
      <code>string</code>
    </InvalidReturnType>
  </file>
  <file src="apps/files_external/lib/Service/LegacyStoragesService.php">
    <InvalidScalarArgument occurrences="1">
      <code>$configId</code>
    </InvalidScalarArgument>
  </file>
  <file src="apps/files_external/lib/Service/StoragesService.php">
    <InvalidScalarArgument occurrences="2">
      <code>$this-&gt;getVisibilityType()</code>
      <code>$this-&gt;getVisibilityType()</code>
    </InvalidScalarArgument>
    <UndefinedInterfaceMethod occurrences="1">
      <code>getStorageCache</code>
    </UndefinedInterfaceMethod>
  </file>
  <file src="apps/files_external/lib/Service/UserStoragesService.php">
    <InvalidReturnStatement occurrences="1">
      <code>BackendService::VISIBILITY_PERSONAL</code>
    </InvalidReturnStatement>
    <InvalidReturnType occurrences="1">
      <code>string</code>
    </InvalidReturnType>
  </file>
  <file src="apps/files_external/templates/settings.php">
    <UndefinedVariable occurrences="1">
      <code>$_</code>
    </UndefinedVariable>
  </file>
  <file src="apps/files_sharing/lib/Cache.php">
    <FalsableReturnStatement occurrences="1">
      <code>false</code>
    </FalsableReturnStatement>
    <NullArgument occurrences="1">
      <code>null</code>
    </NullArgument>
  </file>
  <file src="apps/files_sharing/lib/Capabilities.php">
    <InvalidScalarArgument occurrences="1">
      <code>Constants::PERMISSION_ALL</code>
    </InvalidScalarArgument>
  </file>
  <file src="apps/files_sharing/lib/Collaboration/ShareRecipientSorter.php">
    <UndefinedInterfaceMethod occurrences="1">
      <code>getUserFolder</code>
    </UndefinedInterfaceMethod>
  </file>
  <file src="apps/files_sharing/lib/Controller/DeletedShareAPIController.php">
    <UndefinedDocblockClass occurrences="2">
      <code>$this-&gt;getRoomShareHelper()</code>
      <code>\OCA\Talk\Share\Helper\DeletedShareAPIController</code>
    </UndefinedDocblockClass>
  </file>
  <file src="apps/files_sharing/lib/Controller/ExternalSharesController.php">
    <InvalidArgument occurrences="2">
      <code>'http'</code>
      <code>'https'</code>
    </InvalidArgument>
  </file>
  <file src="apps/files_sharing/lib/Controller/ShareAPIController.php">
    <InvalidScalarArgument occurrences="3">
      <code>$code</code>
      <code>$code</code>
      <code>Constants::PERMISSION_ALL</code>
    </InvalidScalarArgument>
    <NullArgument occurrences="1">
      <code>null</code>
    </NullArgument>
    <TypeDoesNotContainType occurrences="1">
      <code>$date === false</code>
    </TypeDoesNotContainType>
    <UndefinedClass occurrences="2">
      <code>\OCA\Circles\Api\v1\Circles</code>
      <code>\OCA\Circles\Api\v1\Circles</code>
    </UndefinedClass>
    <UndefinedDocblockClass occurrences="4">
      <code>$this-&gt;getRoomShareHelper()</code>
      <code>$this-&gt;getRoomShareHelper()</code>
      <code>$this-&gt;getRoomShareHelper()</code>
      <code>\OCA\Talk\Share\Helper\ShareAPIController</code>
    </UndefinedDocblockClass>
  </file>
  <file src="apps/files_sharing/lib/Controller/ShareController.php">
    <InvalidArgument occurrences="2">
      <code>$files_list</code>
      <code>'Share is read-only'</code>
    </InvalidArgument>
    <InvalidScalarArgument occurrences="3">
      <code>$freeSpace</code>
      <code>$maxUploadFilesize</code>
      <code>$maxUploadFilesize</code>
    </InvalidScalarArgument>
    <NullArgument occurrences="1">
      <code>null</code>
    </NullArgument>
  </file>
  <file src="apps/files_sharing/lib/Controller/ShareInfoController.php">
    <NullArgument occurrences="1">
      <code>$password</code>
    </NullArgument>
  </file>
  <file src="apps/files_sharing/lib/ExpireSharesJob.php">
    <NullArgument occurrences="1">
      <code>null</code>
    </NullArgument>
  </file>
  <file src="apps/files_sharing/lib/External/Manager.php">
    <InvalidScalarArgument occurrences="1">
      <code>(int) $remoteShare</code>
    </InvalidScalarArgument>
  </file>
  <file src="apps/files_sharing/lib/External/Mount.php">
    <InvalidDocblock occurrences="1">
      <code>public function removeMount() {</code>
    </InvalidDocblock>
  </file>
  <file src="apps/files_sharing/lib/External/Scanner.php">
    <InvalidNullableReturnType occurrences="2">
      <code>array</code>
      <code>scan</code>
    </InvalidNullableReturnType>
    <InvalidScalarArgument occurrences="1">
      <code>$recursive</code>
    </InvalidScalarArgument>
    <MoreSpecificImplementedParamType occurrences="1">
      <code>$cacheData</code>
    </MoreSpecificImplementedParamType>
  </file>
  <file src="apps/files_sharing/lib/External/Storage.php">
    <InvalidReturnStatement occurrences="1">
      <code>$this-&gt;getPermissions($path) &amp; Constants::PERMISSION_SHARE</code>
    </InvalidReturnStatement>
    <InvalidReturnType occurrences="1">
      <code>isSharable</code>
    </InvalidReturnType>
  </file>
  <file src="apps/files_sharing/lib/Listener/LegacyBeforeTemplateRenderedListener.php">
    <InvalidArgument occurrences="1">
      <code>$legacyEvent</code>
    </InvalidArgument>
  </file>
  <file src="apps/files_sharing/lib/Middleware/SharingCheckMiddleware.php">
    <InvalidArgument occurrences="1">
      <code>$exception-&gt;getMessage()</code>
    </InvalidArgument>
    <InvalidReturnStatement occurrences="1">
      <code>new JSONResponse($exception-&gt;getMessage(), 405)</code>
    </InvalidReturnStatement>
    <InvalidReturnType occurrences="1">
      <code>NotFoundResponse</code>
    </InvalidReturnType>
  </file>
  <file src="apps/files_sharing/lib/Scanner.php">
    <InvalidNullableReturnType occurrences="1">
      <code>array</code>
    </InvalidNullableReturnType>
    <NullableReturnStatement occurrences="1">
      <code>null</code>
    </NullableReturnStatement>
  </file>
  <file src="apps/files_sharing/lib/ShareBackend/File.php">
    <InvalidScalarArgument occurrences="2">
      <code>$itemSource</code>
      <code>$itemSource</code>
    </InvalidScalarArgument>
    <MoreSpecificImplementedParamType occurrences="1">
      <code>$shareWith</code>
    </MoreSpecificImplementedParamType>
  </file>
  <file src="apps/files_sharing/lib/ShareBackend/Folder.php">
    <UndefinedInterfaceMethod occurrences="1">
      <code>fetchRow</code>
    </UndefinedInterfaceMethod>
  </file>
  <file src="apps/files_sharing/lib/SharedMount.php">
    <InvalidReturnType occurrences="1">
      <code>bool</code>
    </InvalidReturnType>
  </file>
  <file src="apps/files_sharing/lib/SharedStorage.php">
    <FalsableReturnStatement occurrences="5">
      <code>$this-&gt;nonMaskedStorage-&gt;fopen($this-&gt;getUnjailedPath($path), $mode)</code>
      <code>$this-&gt;sourceRootInfo</code>
      <code>false</code>
      <code>false</code>
      <code>false</code>
    </FalsableReturnStatement>
    <InvalidNullableReturnType occurrences="1">
      <code>ICacheEntry</code>
    </InvalidNullableReturnType>
    <InvalidReturnStatement occurrences="5">
      <code>$this-&gt;getPermissions($path) &amp; \OCP\Constants::PERMISSION_CREATE</code>
      <code>$this-&gt;getPermissions($path) &amp; \OCP\Constants::PERMISSION_DELETE</code>
      <code>$this-&gt;getPermissions($path) &amp; \OCP\Constants::PERMISSION_SHARE</code>
      <code>$this-&gt;getPermissions($path) &amp; \OCP\Constants::PERMISSION_UPDATE</code>
      <code>new FailedCache()</code>
    </InvalidReturnStatement>
    <InvalidReturnType occurrences="4">
      <code>isCreatable</code>
      <code>isDeletable</code>
      <code>isSharable</code>
      <code>isUpdatable</code>
    </InvalidReturnType>
    <NullableReturnStatement occurrences="1">
      <code>$this-&gt;sourceRootInfo</code>
    </NullableReturnStatement>
    <TooManyArguments occurrences="1">
      <code>new \OCA\Files_Sharing\Cache($storage, $sourceRoot, $this-&gt;superShare)</code>
    </TooManyArguments>
    <UndefinedThisPropertyAssignment occurrences="1">
      <code>$this-&gt;mountOptions</code>
    </UndefinedThisPropertyAssignment>
  </file>
  <file src="apps/files_sharing/lib/Updater.php">
    <UndefinedMethod occurrences="1">
      <code>moveMount</code>
    </UndefinedMethod>
  </file>
  <file src="apps/files_sharing/list.php">
    <InvalidArgument occurrences="1">
      <code>'\OCP\Collaboration\Resources::loadAdditionalScripts'</code>
    </InvalidArgument>
    <TooManyArguments occurrences="1">
      <code>dispatch</code>
    </TooManyArguments>
  </file>
  <file src="apps/files_trashbin/lib/Sabre/AbstractTrash.php">
    <InvalidNullableReturnType occurrences="1">
      <code>int</code>
    </InvalidNullableReturnType>
    <NullableReturnStatement occurrences="1">
      <code>$this-&gt;data-&gt;getId()</code>
    </NullableReturnStatement>
  </file>
  <file src="apps/files_trashbin/lib/Sabre/AbstractTrashFolder.php">
    <ImplementedReturnTypeMismatch occurrences="1">
      <code>ITrash</code>
    </ImplementedReturnTypeMismatch>
    <InvalidReturnStatement occurrences="1">
      <code>$entry</code>
    </InvalidReturnStatement>
    <InvalidReturnType occurrences="1">
      <code>ITrash</code>
    </InvalidReturnType>
  </file>
  <file src="apps/files_trashbin/lib/Sabre/RestoreFolder.php">
    <InvalidNullableReturnType occurrences="1">
      <code>getChild</code>
    </InvalidNullableReturnType>
    <NullableReturnStatement occurrences="1">
      <code>null</code>
    </NullableReturnStatement>
  </file>
  <file src="apps/files_trashbin/lib/Sabre/RootCollection.php">
    <MismatchingDocblockReturnType occurrences="1">
      <code>INode</code>
    </MismatchingDocblockReturnType>
  </file>
  <file src="apps/files_trashbin/lib/Sabre/TrashHome.php">
    <UndefinedFunction occurrences="1">
      <code>\Sabre\Uri\split($this-&gt;principalInfo['uri'])</code>
    </UndefinedFunction>
  </file>
  <file src="apps/files_trashbin/lib/Sabre/TrashRoot.php">
    <ImplementedReturnTypeMismatch occurrences="1">
      <code>ITrash</code>
    </ImplementedReturnTypeMismatch>
    <InvalidReturnStatement occurrences="1">
      <code>$entry</code>
    </InvalidReturnStatement>
    <InvalidReturnType occurrences="1">
      <code>ITrash</code>
    </InvalidReturnType>
  </file>
  <file src="apps/files_trashbin/lib/Storage.php">
    <InvalidArgument occurrences="1">
      <code>'OCA\Files_Trashbin::moveToTrash'</code>
    </InvalidArgument>
    <InvalidOperand occurrences="1">
      <code>$this-&gt;mountPoint</code>
    </InvalidOperand>
    <TooManyArguments occurrences="1">
      <code>dispatch</code>
    </TooManyArguments>
  </file>
  <file src="apps/files_trashbin/lib/Trash/LegacyTrashBackend.php">
    <ParadoxicalCondition occurrences="1">
      <code>null</code>
    </ParadoxicalCondition>
    <RedundantCondition occurrences="1">
      <code>$trashFiles</code>
    </RedundantCondition>
    <UndefinedInterfaceMethod occurrences="2">
      <code>$file</code>
      <code>getById</code>
    </UndefinedInterfaceMethod>
  </file>
  <file src="apps/files_trashbin/lib/Trashbin.php">
    <FalsableReturnStatement occurrences="1">
      <code>false</code>
    </FalsableReturnStatement>
    <InvalidReturnStatement occurrences="1">
      <code>$query-&gt;execute([$uid])</code>
    </InvalidReturnStatement>
    <InvalidReturnType occurrences="1">
      <code>bool</code>
    </InvalidReturnType>
    <InvalidScalarArgument occurrences="2">
      <code>$timestamp</code>
      <code>$timestamp</code>
    </InvalidScalarArgument>
  </file>
  <file src="apps/files_versions/appinfo/routes.php">
    <InvalidScope occurrences="2">
      <code>$this</code>
      <code>$this</code>
    </InvalidScope>
  </file>
  <file src="apps/files_versions/lib/Expiration.php">
    <FalsableReturnStatement occurrences="1">
      <code>$maxAge</code>
    </FalsableReturnStatement>
  </file>
  <file src="apps/files_versions/lib/Sabre/RestoreFolder.php">
    <InvalidNullableReturnType occurrences="1">
      <code>getChild</code>
    </InvalidNullableReturnType>
    <NullableReturnStatement occurrences="1">
      <code>null</code>
    </NullableReturnStatement>
  </file>
  <file src="apps/files_versions/lib/Sabre/RootCollection.php">
    <UndefinedFunction occurrences="1">
      <code>\Sabre\Uri\split($principalInfo['uri'])</code>
    </UndefinedFunction>
  </file>
  <file src="apps/files_versions/lib/Sabre/VersionHome.php">
    <InvalidNullableReturnType occurrences="1">
      <code>getChild</code>
    </InvalidNullableReturnType>
    <UndefinedFunction occurrences="1">
      <code>\Sabre\Uri\split($this-&gt;principalInfo['uri'])</code>
    </UndefinedFunction>
  </file>
  <file src="apps/files_versions/lib/Storage.php">
    <InvalidArgument occurrences="1">
      <code>'OCA\Files_Versions::createVersion'</code>
    </InvalidArgument>
    <InvalidScalarArgument occurrences="1">
      <code>$timestamp</code>
    </InvalidScalarArgument>
    <TooManyArguments occurrences="2">
      <code>dispatch</code>
      <code>getURLGenerator</code>
    </TooManyArguments>
  </file>
  <file src="apps/lookup_server_connector/lib/BackgroundJobs/RetryJob.php">
    <InvalidArrayOffset occurrences="10">
      <code>$publicData[IAccountManager::PROPERTY_ADDRESS]['value']</code>
      <code>$publicData[IAccountManager::PROPERTY_DISPLAYNAME]['value']</code>
      <code>$publicData[IAccountManager::PROPERTY_EMAIL]['value']</code>
      <code>$publicData[IAccountManager::PROPERTY_PHONE]['value']</code>
      <code>$publicData[IAccountManager::PROPERTY_TWITTER]['signature']</code>
      <code>$publicData[IAccountManager::PROPERTY_TWITTER]['value']</code>
      <code>$publicData[IAccountManager::PROPERTY_TWITTER]['verified']</code>
      <code>$publicData[IAccountManager::PROPERTY_WEBSITE]['signature']</code>
      <code>$publicData[IAccountManager::PROPERTY_WEBSITE]['value']</code>
      <code>$publicData[IAccountManager::PROPERTY_WEBSITE]['verified']</code>
    </InvalidArrayOffset>
    <InvalidScalarArgument occurrences="1">
      <code>$this-&gt;retries + 1</code>
    </InvalidScalarArgument>
  </file>
  <file src="apps/oauth2/lib/Controller/OauthApiController.php">
    <NoInterfaceProperties occurrences="1">
      <code>$this-&gt;request-&gt;server</code>
    </NoInterfaceProperties>
  </file>
  <file src="apps/oauth2/lib/Controller/SettingsController.php">
    <UndefinedMagicMethod occurrences="4">
      <code>getClientIdentifier</code>
      <code>getName</code>
      <code>getRedirectUri</code>
      <code>getSecret</code>
    </UndefinedMagicMethod>
  </file>
  <file src="apps/oauth2/lib/Db/AccessTokenMapper.php">
    <InvalidCatch occurrences="1"/>
  </file>
  <file src="apps/oauth2/lib/Db/ClientMapper.php">
    <InvalidCatch occurrences="2"/>
  </file>
  <file src="apps/provisioning_api/lib/Controller/UsersController.php">
    <InvalidScalarArgument occurrences="1">
      <code>$quota</code>
    </InvalidScalarArgument>
    <TypeDoesNotContainNull occurrences="2">
      <code>$groupid === null</code>
      <code>$groupid === null</code>
    </TypeDoesNotContainNull>
    <UndefinedInterfaceMethod occurrences="1">
      <code>getSubAdmin</code>
    </UndefinedInterfaceMethod>
  </file>
  <file src="apps/settings/lib/AppInfo/Application.php">
    <InvalidScalarArgument occurrences="1">
      <code>\OC_User::getUser()</code>
    </InvalidScalarArgument>
    <UndefinedInterfaceMethod occurrences="1">
      <code>getSettingsManager</code>
    </UndefinedInterfaceMethod>
  </file>
  <file src="apps/settings/lib/BackgroundJobs/VerifyUserData.php">
    <MoreSpecificImplementedParamType occurrences="1">
      <code>$jobList</code>
    </MoreSpecificImplementedParamType>
  </file>
  <file src="apps/settings/lib/Controller/AppSettingsController.php">
    <UndefinedInterfaceMethod occurrences="1">
      <code>ignoreNextcloudRequirementForApp</code>
    </UndefinedInterfaceMethod>
  </file>
  <file src="apps/settings/lib/Controller/CheckSetupController.php">
    <InvalidArgument occurrences="2">
      <code>IDBConnection::CHECK_MISSING_COLUMNS_EVENT</code>
      <code>IDBConnection::CHECK_MISSING_INDEXES_EVENT</code>
    </InvalidArgument>
    <InvalidOperand occurrences="1">
      <code>$lastCronRun</code>
    </InvalidOperand>
    <InvalidReturnStatement occurrences="2">
      <code>$response</code>
      <code>new DataDisplayResponse('Integrity checker has been disabled. Integrity cannot be verified.')</code>
    </InvalidReturnStatement>
    <InvalidReturnType occurrences="1">
      <code>DataResponse</code>
    </InvalidReturnType>
    <InvalidScalarArgument occurrences="2">
      <code>$lastCronRun</code>
      <code>0</code>
    </InvalidScalarArgument>
    <TooManyArguments occurrences="2">
      <code>dispatch</code>
      <code>dispatch</code>
    </TooManyArguments>
  </file>
  <file src="apps/settings/lib/Controller/MailSettingsController.php">
    <InvalidArgument occurrences="3">
      <code>$this-&gt;l10n-&gt;t('A problem occurred while sending the email. Please revise your settings. (Error: %s)', [$e-&gt;getMessage()])</code>
      <code>$this-&gt;l10n-&gt;t('Invalid SMTP password.')</code>
      <code>$this-&gt;l10n-&gt;t('You need to set your user email before being able to send test emails.')</code>
    </InvalidArgument>
  </file>
  <file src="apps/settings/lib/Hooks.php">
    <InvalidArgument occurrences="1">
      <code>[$user-&gt;getEMailAddress() =&gt; $user-&gt;getDisplayName()]</code>
    </InvalidArgument>
  </file>
  <file src="apps/settings/lib/Mailer/NewUserMailHelper.php">
    <InvalidArgument occurrences="1">
      <code>[$user-&gt;getEMailAddress() =&gt; $user-&gt;getDisplayName()]</code>
    </InvalidArgument>
  </file>
  <file src="apps/settings/lib/Settings/Admin/Security.php">
    <UndefinedInterfaceMethod occurrences="1">
      <code>isReady</code>
    </UndefinedInterfaceMethod>
  </file>
  <file src="apps/settings/lib/Settings/Admin/Sharing.php">
    <InvalidScalarArgument occurrences="1">
      <code>Constants::PERMISSION_ALL</code>
    </InvalidScalarArgument>
    <NullArgument occurrences="1">
      <code>null</code>
    </NullArgument>
  </file>
  <file src="apps/settings/lib/Settings/Personal/Additional.php">
    <InvalidReturnStatement occurrences="1">
      <code>'5'</code>
    </InvalidReturnStatement>
    <InvalidReturnType occurrences="1">
      <code>int</code>
    </InvalidReturnType>
  </file>
  <file src="apps/settings/lib/Settings/Personal/PersonalInfo.php">
    <InvalidScalarArgument occurrences="1">
      <code>$uid</code>
    </InvalidScalarArgument>
    <UndefinedInterfaceMethod occurrences="1">
      <code>getLanguages</code>
    </UndefinedInterfaceMethod>
  </file>
  <file src="apps/settings/lib/Settings/Personal/Security/WebAuthn.php">
    <InvalidNullableReturnType occurrences="1">
      <code>?string</code>
    </InvalidNullableReturnType>
    <NullableReturnStatement occurrences="1">
      <code>null</code>
    </NullableReturnStatement>
  </file>
  <file src="apps/settings/lib/Settings/Personal/ServerDevNotice.php">
    <InvalidNullableReturnType occurrences="1">
      <code>string</code>
    </InvalidNullableReturnType>
    <NullableReturnStatement occurrences="1">
      <code>null</code>
    </NullableReturnStatement>
  </file>
  <file src="apps/sharebymail/lib/ShareByMailProvider.php">
    <InvalidReturnStatement occurrences="1">
      <code>$shares</code>
    </InvalidReturnStatement>
    <InvalidReturnType occurrences="1">
      <code>getSharesInFolder</code>
    </InvalidReturnType>
    <InvalidScalarArgument occurrences="4">
      <code>$share-&gt;getId()</code>
      <code>$shareId</code>
      <code>$shareId</code>
      <code>(int)$data['id']</code>
    </InvalidScalarArgument>
  </file>
  <file src="apps/systemtags/lib/Activity/Listener.php">
    <InvalidScalarArgument occurrences="2">
      <code>$event-&gt;getObjectId()</code>
      <code>$event-&gt;getObjectId()</code>
    </InvalidScalarArgument>
  </file>
  <file src="apps/testing/lib/Controller/LockingController.php">
    <InvalidScalarArgument occurrences="5">
      <code>$this-&gt;config-&gt;getAppValue('testing', $lock)</code>
      <code>$this-&gt;config-&gt;getAppValue('testing', $lock)</code>
      <code>$this-&gt;config-&gt;getAppValue('testing', $lock)</code>
      <code>$type</code>
      <code>$type</code>
    </InvalidScalarArgument>
  </file>
  <file src="apps/theming/lib/Controller/IconController.php">
    <InvalidReturnStatement occurrences="1">
      <code>$response</code>
    </InvalidReturnStatement>
    <InvalidReturnType occurrences="1">
      <code>FileDisplayResponse|NotFoundResponse</code>
    </InvalidReturnType>
    <RedundantCondition occurrences="3">
      <code>$iconFile !== false</code>
      <code>$iconFile !== false</code>
      <code>$iconFile !== false</code>
    </RedundantCondition>
  </file>
  <file src="apps/theming/lib/IconBuilder.php">
    <InvalidScalarArgument occurrences="2">
      <code>$offset_h</code>
      <code>$offset_w</code>
    </InvalidScalarArgument>
  </file>
  <file src="apps/theming/lib/ImageManager.php">
    <InvalidReturnType occurrences="1">
      <code>string</code>
    </InvalidReturnType>
  </file>
  <file src="apps/theming/lib/ThemingDefaults.php">
    <InvalidReturnStatement occurrences="1">
      <code>\OCP\Util::sanitizeHTML($this-&gt;config-&gt;getAppValue('theming', 'slogan', parent::getSlogan($lang)))</code>
    </InvalidReturnStatement>
    <InvalidReturnType occurrences="1">
      <code>getSlogan</code>
    </InvalidReturnType>
    <InvalidScalarArgument occurrences="1">
      <code>(int)$cacheBusterKey + 1</code>
    </InvalidScalarArgument>
    <NullArgument occurrences="2">
      <code>null</code>
      <code>null</code>
    </NullArgument>
  </file>
  <file src="apps/theming/lib/Util.php">
    <InvalidReturnStatement occurrences="1">
      <code>0</code>
    </InvalidReturnStatement>
    <InvalidReturnType occurrences="1">
      <code>int[]</code>
    </InvalidReturnType>
    <RedundantCondition occurrences="1">
      <code>$folder !== null</code>
    </RedundantCondition>
  </file>
  <file src="apps/twofactor_backupcodes/lib/BackgroundJob/CheckBackupCodes.php">
    <InvalidPropertyAssignmentValue occurrences="1">
      <code>$registry</code>
    </InvalidPropertyAssignmentValue>
    <UndefinedMethod occurrences="1">
      <code>getProviderStates</code>
    </UndefinedMethod>
  </file>
  <file src="apps/twofactor_backupcodes/lib/BackgroundJob/RememberBackupCodesJob.php">
    <InvalidArgument occurrences="1">
      <code>bool</code>
    </InvalidArgument>
  </file>
  <file src="apps/twofactor_backupcodes/lib/Listener/ProviderDisabled.php">
    <InvalidArgument occurrences="1">
      <code>bool</code>
    </InvalidArgument>
  </file>
  <file src="apps/updatenotification/lib/Controller/AdminController.php">
    <InvalidArgument occurrences="1">
      <code>$newToken</code>
    </InvalidArgument>
    <InvalidScalarArgument occurrences="2">
      <code>$this-&gt;timeFactory-&gt;getTime()</code>
      <code>0</code>
    </InvalidScalarArgument>
  </file>
  <file src="apps/updatenotification/lib/Notification/BackgroundJob.php">
    <InvalidPropertyAssignmentValue occurrences="1">
      <code>$this-&gt;users</code>
    </InvalidPropertyAssignmentValue>
    <InvalidScalarArgument occurrences="3">
      <code>$errors</code>
      <code>0</code>
      <code>0</code>
    </InvalidScalarArgument>
  </file>
  <file src="apps/updatenotification/lib/Notification/Notifier.php">
    <InvalidScalarArgument occurrences="1">
      <code>0</code>
    </InvalidScalarArgument>
  </file>
  <file src="apps/updatenotification/lib/ResetTokenBackgroundJob.php">
    <InvalidOperand occurrences="1">
      <code>$this-&gt;config-&gt;getAppValue('core', 'updater.secret.created', $this-&gt;timeFactory-&gt;getTime())</code>
    </InvalidOperand>
    <InvalidScalarArgument occurrences="1">
      <code>$this-&gt;timeFactory-&gt;getTime()</code>
    </InvalidScalarArgument>
  </file>
  <file src="apps/updatenotification/lib/Settings/Admin.php">
    <InvalidScalarArgument occurrences="1">
      <code>$lastUpdateCheckTimestamp</code>
    </InvalidScalarArgument>
  </file>
  <file src="apps/user_ldap/ajax/getNewServerConfigPrefix.php">
    <InvalidScalarArgument occurrences="1">
      <code>$ln + 1</code>
    </InvalidScalarArgument>
  </file>
  <file src="apps/user_ldap/appinfo/routes.php">
    <InvalidScope occurrences="1">
      <code>$this</code>
    </InvalidScope>
  </file>
  <file src="apps/user_ldap/lib/Access.php">
    <FalsableReturnStatement occurrences="1">
      <code>$this-&gt;countUsers($filter)</code>
    </FalsableReturnStatement>
    <InvalidArgument occurrences="1">
      <code>$record</code>
    </InvalidArgument>
    <InvalidReturnStatement occurrences="2">
      <code>$uuid</code>
      <code>$values</code>
    </InvalidReturnStatement>
    <InvalidReturnType occurrences="1">
      <code>string[]</code>
    </InvalidReturnType>
    <InvalidScalarArgument occurrences="4">
      <code>$e-&gt;getCode()</code>
      <code>$key</code>
      <code>$key</code>
      <code>[$attr =&gt; $result['values']]</code>
    </InvalidScalarArgument>
    <NullArgument occurrences="1">
      <code>$cookie</code>
    </NullArgument>
    <RedundantCondition occurrences="5">
      <code>!is_null($limit)</code>
      <code>!isset($ldapName[0]) &amp;&amp; empty($ldapName[0])</code>
      <code>$limit === 0</code>
      <code>is_array($result)</code>
      <code>is_null($limit)</code>
    </RedundantCondition>
    <TypeDoesNotContainNull occurrences="2">
      <code>!$attribute === null</code>
      <code>is_null($findings)</code>
    </TypeDoesNotContainNull>
    <TypeDoesNotContainType occurrences="3">
      <code>!is_null($attr) &amp;&amp; !is_array($attr)</code>
      <code>is_array($attr)</code>
      <code>isset($ldapRecord[$this-&gt;connection-&gt;$uuidAttr])</code>
    </TypeDoesNotContainType>
    <UndefinedVariable occurrences="1">
      <code>$uidsByDn</code>
    </UndefinedVariable>
  </file>
  <file src="apps/user_ldap/lib/AppInfo/Application.php">
    <InvalidArgument occurrences="1">
      <code>'OCA\\User_LDAP\\User\\User::postLDAPBackendAdded'</code>
    </InvalidArgument>
    <TooManyArguments occurrences="1">
      <code>dispatch</code>
    </TooManyArguments>
  </file>
  <file src="apps/user_ldap/lib/Configuration.php">
    <InvalidScalarArgument occurrences="1">
      <code>time()</code>
    </InvalidScalarArgument>
  </file>
  <file src="apps/user_ldap/lib/Connection.php">
    <InvalidNullableReturnType occurrences="1">
      <code>string</code>
    </InvalidNullableReturnType>
    <InvalidScalarArgument occurrences="2">
      <code>LDAP_OPT_PROTOCOL_VERSION</code>
      <code>LDAP_OPT_REFERRALS</code>
    </InvalidScalarArgument>
    <NullableReturnStatement occurrences="1">
      <code>null</code>
    </NullableReturnStatement>
    <ParadoxicalCondition occurrences="1"/>
  </file>
  <file src="apps/user_ldap/lib/Group_LDAP.php">
    <InvalidArgument occurrences="3">
      <code>$this-&gt;cachedGroupMembers[$gid]</code>
      <code>$this-&gt;cachedGroupsByMember[$uid]</code>
      <code>'dn'</code>
    </InvalidArgument>
    <InvalidPropertyAssignmentValue occurrences="6">
      <code>$this-&gt;cachedGroupMembers</code>
      <code>$this-&gt;cachedGroupsByMember</code>
      <code>$this-&gt;cachedNestedGroups</code>
      <code>new CappedMemoryCache()</code>
      <code>new CappedMemoryCache()</code>
      <code>new CappedMemoryCache()</code>
    </InvalidPropertyAssignmentValue>
    <InvalidReturnStatement occurrences="1">
      <code>$groupName</code>
    </InvalidReturnStatement>
    <InvalidReturnType occurrences="1">
      <code>bool</code>
    </InvalidReturnType>
    <InvalidScalarArgument occurrences="2">
      <code>$groupID</code>
      <code>$groupID</code>
    </InvalidScalarArgument>
    <RedundantCondition occurrences="3">
      <code>is_array($groupDNs)</code>
      <code>is_array($list)</code>
      <code>is_array($members)</code>
    </RedundantCondition>
    <TypeDoesNotContainType occurrences="2">
      <code>!is_array($members)</code>
      <code>is_array($members)</code>
    </TypeDoesNotContainType>
  </file>
  <file src="apps/user_ldap/lib/Helper.php">
    <InvalidScalarArgument occurrences="1">
      <code>$lastNumber + 1</code>
    </InvalidScalarArgument>
  </file>
  <file src="apps/user_ldap/lib/ILDAPWrapper.php">
    <UndefinedDocblockClass occurrences="1">
      <code>Resource</code>
    </UndefinedDocblockClass>
  </file>
  <file src="apps/user_ldap/lib/Jobs/CleanUp.php">
    <InvalidScalarArgument occurrences="3">
      <code>$newOffset</code>
      <code>0</code>
      <code>50</code>
    </InvalidScalarArgument>
  </file>
  <file src="apps/user_ldap/lib/Jobs/Sync.php">
    <InvalidOperand occurrences="2">
      <code>$i</code>
      <code>$lastChange</code>
    </InvalidOperand>
    <InvalidScalarArgument occurrences="5">
      <code>$interval</code>
      <code>0</code>
      <code>0</code>
      <code>self::MIN_INTERVAL</code>
    </InvalidScalarArgument>
    <MoreSpecificImplementedParamType occurrences="1">
      <code>$argument</code>
    </MoreSpecificImplementedParamType>
    <NullArgument occurrences="1">
      <code>null</code>
    </NullArgument>
  </file>
  <file src="apps/user_ldap/lib/Jobs/UpdateGroups.php">
    <InvalidReturnStatement occurrences="1">
      <code>\OC::$server-&gt;getConfig()-&gt;getAppValue('user_ldap', 'bgjRefreshInterval', 3600)</code>
    </InvalidReturnStatement>
    <InvalidReturnType occurrences="1">
      <code>int</code>
    </InvalidReturnType>
    <InvalidScalarArgument occurrences="1">
      <code>3600</code>
    </InvalidScalarArgument>
  </file>
  <file src="apps/user_ldap/lib/LDAP.php">
    <ImplementedParamTypeMismatch occurrences="22">
      <code>$baseDN</code>
      <code>$baseDN</code>
      <code>$link</code>
      <code>$link</code>
      <code>$link</code>
      <code>$link</code>
      <code>$link</code>
      <code>$link</code>
      <code>$link</code>
      <code>$link</code>
      <code>$link</code>
      <code>$link</code>
      <code>$link</code>
      <code>$link</code>
      <code>$link</code>
      <code>$link</code>
      <code>$resource</code>
      <code>$result</code>
      <code>$result</code>
      <code>$result</code>
      <code>$result</code>
      <code>$result</code>
    </ImplementedParamTypeMismatch>
    <InvalidArgument occurrences="1">
      <code>$baseDN</code>
    </InvalidArgument>
    <LessSpecificImplementedReturnType occurrences="13">
      <code>array|mixed</code>
      <code>array|mixed</code>
      <code>bool|mixed</code>
      <code>bool|mixed</code>
      <code>bool|mixed</code>
      <code>mixed</code>
      <code>mixed</code>
      <code>mixed</code>
      <code>mixed</code>
      <code>mixed</code>
      <code>mixed|string</code>
      <code>mixed|true</code>
      <code>mixed|true</code>
    </LessSpecificImplementedReturnType>
    <UndefinedDocblockClass occurrences="1">
      <code>Resource</code>
    </UndefinedDocblockClass>
  </file>
  <file src="apps/user_ldap/lib/LDAPProviderFactory.php">
    <ImplementedReturnTypeMismatch occurrences="1">
      <code>OCP\LDAP\ILDAPProvider</code>
    </ImplementedReturnTypeMismatch>
    <InvalidReturnStatement occurrences="1"/>
    <InvalidReturnType occurrences="1">
      <code>OCP\LDAP\ILDAPProvider</code>
    </InvalidReturnType>
    <UndefinedDocblockClass occurrences="1">
      <code>OCP\LDAP\ILDAPProvider</code>
    </UndefinedDocblockClass>
  </file>
  <file src="apps/user_ldap/lib/LogWrapper.php">
    <InvalidReturnType occurrences="1">
      <code>bool</code>
    </InvalidReturnType>
  </file>
  <file src="apps/user_ldap/lib/Mapping/AbstractMapping.php">
    <InvalidOperand occurrences="1">
      <code>$result</code>
    </InvalidOperand>
  </file>
  <file src="apps/user_ldap/lib/Proxy.php">
    <InvalidDocblock occurrences="1">
      <code>protected function handleRequest($id, $method, $parameters, $passOnWhen = false) {</code>
    </InvalidDocblock>
  </file>
  <file src="apps/user_ldap/lib/User/Manager.php">
    <InvalidDocblock occurrences="1">
      <code>public function setLdapAccess(Access $access) {</code>
    </InvalidDocblock>
  </file>
  <file src="apps/user_ldap/lib/User/User.php">
    <FalsableReturnStatement occurrences="1">
      <code>$this-&gt;avatarImage</code>
    </FalsableReturnStatement>
    <InvalidPropertyAssignmentValue occurrences="1">
      <code>$this-&gt;refreshedFeatures</code>
    </InvalidPropertyAssignmentValue>
    <InvalidReturnType occurrences="2">
      <code>null</code>
      <code>null</code>
    </InvalidReturnType>
    <InvalidScalarArgument occurrences="3">
      <code>$this-&gt;getHomePath($ldapEntry[$attr][0])</code>
      <code>1</code>
      <code>true</code>
    </InvalidScalarArgument>
  </file>
  <file src="apps/user_ldap/lib/User_LDAP.php">
    <ImplementedReturnTypeMismatch occurrences="1">
      <code>string|false</code>
    </ImplementedReturnTypeMismatch>
    <InvalidScalarArgument occurrences="3">
      <code>$limit</code>
      <code>$offset</code>
      <code>$path</code>
    </InvalidScalarArgument>
    <MoreSpecificImplementedParamType occurrences="2">
      <code>$limit</code>
      <code>$offset</code>
    </MoreSpecificImplementedParamType>
    <NullableReturnStatement occurrences="1">
      <code>null</code>
    </NullableReturnStatement>
  </file>
  <file src="apps/user_ldap/lib/User_Proxy.php">
    <InvalidReturnStatement occurrences="1">
      <code>$users</code>
    </InvalidReturnStatement>
  </file>
  <file src="apps/user_ldap/lib/Wizard.php">
    <FalsableReturnStatement occurrences="2">
      <code>false</code>
      <code>false</code>
    </FalsableReturnStatement>
    <InvalidArgument occurrences="4">
      <code>$attributes</code>
      <code>$er</code>
      <code>$er</code>
      <code>$er</code>
    </InvalidArgument>
    <InvalidDocblock occurrences="3">
      <code>private function checkAgentRequirements() {</code>
      <code>private function detectGroupMemberAssoc() {</code>
      <code>private function getAttributeValuesFromEntry($result, $attribute, &amp;$known) {</code>
    </InvalidDocblock>
    <InvalidScalarArgument occurrences="8">
      <code>$port</code>
      <code>$port</code>
      <code>LDAP_OPT_NETWORK_TIMEOUT</code>
      <code>LDAP_OPT_NETWORK_TIMEOUT</code>
      <code>LDAP_OPT_PROTOCOL_VERSION</code>
      <code>LDAP_OPT_PROTOCOL_VERSION</code>
      <code>LDAP_OPT_REFERRALS</code>
      <code>LDAP_OPT_REFERRALS</code>
    </InvalidScalarArgument>
    <RedundantCondition occurrences="2">
      <code>!isset($item['cn']) &amp;&amp; !is_array($item['cn'])</code>
      <code>is_array($item['cn'])</code>
    </RedundantCondition>
    <TypeDoesNotContainType occurrences="1">
      <code>$total === false</code>
    </TypeDoesNotContainType>
  </file>
  <file src="apps/user_status/lib/AppInfo/Application.php">
    <UndefinedInterfaceMethod occurrences="1">
      <code>registerProvider</code>
    </UndefinedInterfaceMethod>
  </file>
  <file src="apps/user_status/lib/Db/UserStatusMapper.php">
    <MoreSpecificImplementedParamType occurrences="1"/>
  </file>
  <file src="apps/user_status/lib/Service/StatusService.php">
    <MismatchingDocblockParamType occurrences="1">
      <code>string|null</code>
    </MismatchingDocblockParamType>
  </file>
  <file src="apps/workflowengine/lib/Check/AbstractStringCheck.php">
    <NullArgument occurrences="1">
      <code>null</code>
    </NullArgument>
  </file>
  <file src="apps/workflowengine/lib/Check/FileSize.php">
    <FalsableReturnStatement occurrences="1">
      <code>$this-&gt;size</code>
    </FalsableReturnStatement>
    <InvalidPropertyAssignmentValue occurrences="1">
      <code>$size</code>
    </InvalidPropertyAssignmentValue>
    <InvalidReturnStatement occurrences="1">
      <code>$this-&gt;size</code>
    </InvalidReturnStatement>
    <InvalidReturnType occurrences="1">
      <code>string</code>
    </InvalidReturnType>
  </file>
  <file src="apps/workflowengine/lib/Check/RequestRemoteAddress.php">
    <InvalidScalarArgument occurrences="4">
      <code>$decodedValue[1]</code>
      <code>$decodedValue[1]</code>
      <code>$decodedValue[1]</code>
      <code>$decodedValue[1]</code>
    </InvalidScalarArgument>
  </file>
  <file src="apps/workflowengine/lib/Check/RequestTime.php">
    <InvalidScalarArgument occurrences="2">
      <code>$hour1</code>
      <code>$minute1</code>
    </InvalidScalarArgument>
  </file>
  <file src="apps/workflowengine/lib/Check/TFileCheck.php">
    <InvalidArgument occurrences="1">
      <code>['app' =&gt; Application::APP_ID, 'class' =&gt; get_class($subject)]</code>
    </InvalidArgument>
  </file>
  <file src="apps/workflowengine/lib/Controller/AWorkflowController.php">
    <InvalidArgument occurrences="1">
      <code>$deleted</code>
    </InvalidArgument>
    <InvalidScalarArgument occurrences="3">
      <code>$e-&gt;getCode()</code>
      <code>$e-&gt;getCode()</code>
      <code>$e-&gt;getCode()</code>
    </InvalidScalarArgument>
  </file>
  <file src="apps/workflowengine/lib/Entity/File.php">
    <InvalidReturnType occurrences="1">
      <code>string</code>
    </InvalidReturnType>
  </file>
  <file src="apps/workflowengine/lib/Manager.php">
    <InvalidArgument occurrences="3">
      <code>IManager::EVENT_NAME_REG_CHECK</code>
      <code>IManager::EVENT_NAME_REG_ENTITY</code>
      <code>IManager::EVENT_NAME_REG_OPERATION</code>
    </InvalidArgument>
    <InvalidOperand occurrences="1">
      <code>$result</code>
    </InvalidOperand>
    <InvalidPropertyAssignmentValue occurrences="1">
      <code>[]</code>
    </InvalidPropertyAssignmentValue>
    <InvalidScalarArgument occurrences="1">
      <code>$missingCheck</code>
    </InvalidScalarArgument>
    <TooManyArguments occurrences="3">
      <code>dispatch</code>
      <code>dispatch</code>
      <code>dispatch</code>
    </TooManyArguments>
  </file>
  <file src="apps/workflowengine/lib/Migration/PopulateNewlyIntroducedDatabaseFields.php">
    <InvalidReturnStatement occurrences="1">
      <code>$selectQuery-&gt;execute()</code>
    </InvalidReturnStatement>
    <InvalidReturnType occurrences="1">
      <code>Statement</code>
    </InvalidReturnType>
  </file>
  <file src="apps/workflowengine/lib/Service/RuleMatcher.php">
    <UndefinedInterfaceMethod occurrences="5">
      <code>getAllConfiguredScopesForOperation</code>
      <code>getChecks</code>
      <code>getOperations</code>
      <code>getOperations</code>
      <code>isUserScopeEnabled</code>
    </UndefinedInterfaceMethod>
  </file>
  <file src="apps/workflowengine/lib/Settings/Personal.php">
    <InvalidNullableReturnType occurrences="1">
      <code>getSection</code>
    </InvalidNullableReturnType>
    <NullableReturnStatement occurrences="1">
      <code>$this-&gt;manager-&gt;isUserScopeEnabled() ? 'workflow' : null</code>
    </NullableReturnStatement>
  </file>
  <file src="core/Command/App/CheckCode.php">
    <InvalidScalarArgument occurrences="1"/>
  </file>
  <file src="core/Command/App/GetPath.php">
    <ImplementedReturnTypeMismatch occurrences="1">
      <code>null|int</code>
    </ImplementedReturnTypeMismatch>
    <MismatchingDocblockReturnType occurrences="1">
      <code>null|int</code>
    </MismatchingDocblockReturnType>
  </file>
  <file src="core/Command/App/Install.php">
    <TypeDoesNotContainType occurrences="1">
      <code>$result === false</code>
    </TypeDoesNotContainType>
  </file>
  <file src="core/Command/App/ListApps.php">
    <LessSpecificImplementedReturnType occurrences="1">
      <code>array</code>
    </LessSpecificImplementedReturnType>
  </file>
  <file src="core/Command/Config/App/GetConfig.php">
    <ImplementedReturnTypeMismatch occurrences="1">
      <code>null|int</code>
    </ImplementedReturnTypeMismatch>
    <MismatchingDocblockReturnType occurrences="1">
      <code>null|int</code>
    </MismatchingDocblockReturnType>
  </file>
  <file src="core/Command/Config/Import.php">
    <InvalidScalarArgument occurrences="2">
      <code>0</code>
      <code>1</code>
    </InvalidScalarArgument>
  </file>
  <file src="core/Command/Config/ListConfigs.php">
    <FalsableReturnStatement occurrences="1">
      <code>$this-&gt;appConfig-&gt;getValues($app, false)</code>
    </FalsableReturnStatement>
    <TooManyArguments occurrences="1">
      <code>getFilteredValues</code>
    </TooManyArguments>
  </file>
  <file src="core/Command/Config/System/GetConfig.php">
    <ImplementedReturnTypeMismatch occurrences="1">
      <code>null|int</code>
    </ImplementedReturnTypeMismatch>
    <MismatchingDocblockReturnType occurrences="1">
      <code>null|int</code>
    </MismatchingDocblockReturnType>
  </file>
  <file src="core/Command/Db/AddMissingColumns.php">
    <InvalidArgument occurrences="1">
      <code>IDBConnection::ADD_MISSING_COLUMNS_EVENT</code>
    </InvalidArgument>
    <TooManyArguments occurrences="1">
      <code>dispatch</code>
    </TooManyArguments>
  </file>
  <file src="core/Command/Db/AddMissingIndices.php">
    <InvalidArgument occurrences="1">
      <code>IDBConnection::ADD_MISSING_INDEXES_EVENT</code>
    </InvalidArgument>
    <TooManyArguments occurrences="1">
      <code>dispatch</code>
    </TooManyArguments>
  </file>
  <file src="core/Command/Db/ConvertType.php">
    <InternalMethod occurrences="1">
      <code>setFilterSchemaAssetsExpression</code>
    </InternalMethod>
    <InvalidArgument occurrences="2">
      <code>$chunk * $chunkSize</code>
      <code>$chunkSize</code>
    </InvalidArgument>
    <InvalidScalarArgument occurrences="2">
      <code>0</code>
      <code>1</code>
    </InvalidScalarArgument>
  </file>
  <file src="core/Command/Db/Migrations/GenerateFromSchemaFileCommand.php">
    <InvalidScalarArgument occurrences="1">
      <code>$column-&gt;getLength()</code>
    </InvalidScalarArgument>
  </file>
  <file src="core/Command/Encryption/Enable.php">
    <NullArgument occurrences="1">
      <code>null</code>
    </NullArgument>
  </file>
  <file src="core/Command/Log/File.php">
    <InvalidReturnStatement occurrences="1">
      <code>[0]</code>
    </InvalidReturnStatement>
    <InvalidReturnType occurrences="1">
      <code>string[]</code>
    </InvalidReturnType>
  </file>
  <file src="core/Command/Log/Manage.php">
    <FalsableReturnStatement occurrences="1">
      <code>\DateTimeZone::listIdentifiers()</code>
    </FalsableReturnStatement>
    <InvalidScalarArgument occurrences="1">
      <code>$levelNum</code>
    </InvalidScalarArgument>
  </file>
  <file src="core/Command/Maintenance/DataFingerprint.php">
    <InvalidScalarArgument occurrences="1">
      <code>$this-&gt;timeFactory-&gt;getTime()</code>
    </InvalidScalarArgument>
  </file>
  <file src="core/Command/Maintenance/Mimetype/GenerateMimetypeFileBuilder.php">
    <InvalidArrayAccess occurrences="1">
      <code>$k[0]</code>
    </InvalidArrayAccess>
  </file>
  <file src="core/Command/Maintenance/Mimetype/UpdateDB.php">
    <UndefinedInterfaceMethod occurrences="2">
      <code>getAllMappings</code>
      <code>updateFilecache</code>
    </UndefinedInterfaceMethod>
  </file>
  <file src="core/Command/Maintenance/Mimetype/UpdateJS.php">
    <UndefinedInterfaceMethod occurrences="1">
      <code>getAllAliases</code>
    </UndefinedInterfaceMethod>
  </file>
  <file src="core/Command/Maintenance/Repair.php">
    <InvalidScalarArgument occurrences="6">
      <code>0</code>
      <code>0</code>
      <code>0</code>
      <code>0</code>
      <code>0</code>
      <code>0</code>
    </InvalidScalarArgument>
  </file>
  <file src="core/Command/Preview/Repair.php">
    <UndefinedInterfaceMethod occurrences="2">
      <code>section</code>
      <code>section</code>
    </UndefinedInterfaceMethod>
  </file>
  <file src="core/Command/Upgrade.php">
    <InvalidScalarArgument occurrences="11">
      <code>0</code>
      <code>0</code>
      <code>0</code>
      <code>0</code>
      <code>0</code>
      <code>0</code>
      <code>0</code>
      <code>1</code>
      <code>1</code>
      <code>1</code>
      <code>1</code>
    </InvalidScalarArgument>
    <UndefinedThisPropertyAssignment occurrences="1">
      <code>$this-&gt;installer</code>
    </UndefinedThisPropertyAssignment>
    <UndefinedThisPropertyFetch occurrences="1">
      <code>$this-&gt;installer</code>
    </UndefinedThisPropertyFetch>
  </file>
  <file src="core/Command/User/Setting.php">
    <InvalidScalarArgument occurrences="1">
      <code>$input-&gt;getOption('default-value')</code>
    </InvalidScalarArgument>
  </file>
  <file src="core/Controller/AppPasswordController.php">
    <InvalidArgument occurrences="1">
      <code>'app_password_created'</code>
    </InvalidArgument>
    <TooManyArguments occurrences="1">
      <code>dispatch</code>
    </TooManyArguments>
  </file>
  <file src="core/Controller/ClientFlowLoginController.php">
    <InvalidArgument occurrences="1">
      <code>'app_password_created'</code>
    </InvalidArgument>
    <TooManyArguments occurrences="1">
      <code>dispatch</code>
    </TooManyArguments>
  </file>
  <file src="core/Controller/ClientFlowLoginV2Controller.php">
    <RedundantCondition occurrences="1">
      <code>is_string($stateToken)</code>
    </RedundantCondition>
    <TypeDoesNotContainType occurrences="2">
      <code>!is_string($stateToken)</code>
      <code>is_string($stateToken)</code>
    </TypeDoesNotContainType>
  </file>
  <file src="core/Controller/CollaborationResourcesController.php">
    <UndefinedInterfaceMethod occurrences="1">
      <code>searchCollections</code>
    </UndefinedInterfaceMethod>
  </file>
  <file src="core/Controller/SvgController.php">
    <TypeDoesNotContainNull occurrences="1">
      <code>$svg === null</code>
    </TypeDoesNotContainNull>
  </file>
  <file src="core/Controller/UnifiedSearchController.php">
    <NullArgument occurrences="1">
      <code>null</code>
    </NullArgument>
    <UndefinedInterfaceMethod occurrences="1">
      <code>findMatchingRoute</code>
    </UndefinedInterfaceMethod>
  </file>
  <file src="core/Middleware/TwoFactorMiddleware.php">
    <NoInterfaceProperties occurrences="1">
      <code>$this-&gt;request-&gt;server</code>
    </NoInterfaceProperties>
  </file>
  <file src="core/ajax/update.php">
    <InvalidScalarArgument occurrences="12">
      <code>0</code>
      <code>0</code>
      <code>0</code>
      <code>0</code>
      <code>0</code>
      <code>0</code>
      <code>0</code>
      <code>0</code>
      <code>1</code>
      <code>1</code>
      <code>1</code>
      <code>1</code>
    </InvalidScalarArgument>
  </file>
  <file src="core/register_command.php">
    <NullArgument occurrences="3">
      <code>null</code>
      <code>null</code>
      <code>null</code>
    </NullArgument>
  </file>
  <file src="core/routes.php">
    <InvalidScope occurrences="2">
      <code>$this</code>
      <code>$this</code>
    </InvalidScope>
  </file>
  <file src="core/templates/layout.public.php">
    <UndefinedInterfaceMethod occurrences="1">
      <code>getIcon</code>
    </UndefinedInterfaceMethod>
  </file>
  <file src="lib/autoloader.php">
    <RedundantCondition occurrences="1">
      <code>$this-&gt;memoryCache</code>
    </RedundantCondition>
  </file>
  <file src="lib/base.php">
    <InternalMethod occurrences="2">
      <code>getAppsNeedingUpgrade</code>
      <code>getIncompatibleApps</code>
    </InternalMethod>
    <InvalidArgument occurrences="1">
      <code>$restrictions</code>
    </InvalidArgument>
    <InvalidScalarArgument occurrences="1">
      <code>true</code>
    </InvalidScalarArgument>
    <RedundantCondition occurrences="1">
      <code>((array)$request-&gt;getParam('appid')) !== ''</code>
    </RedundantCondition>
  </file>
  <file src="lib/private/Accounts/AccountManager.php">
    <InvalidArgument occurrences="1">
      <code>'OC\AccountManager::userUpdated'</code>
    </InvalidArgument>
    <TooManyArguments occurrences="1">
      <code>dispatch</code>
    </TooManyArguments>
  </file>
  <file src="lib/private/Activity/Manager.php">
    <InvalidPropertyAssignmentValue occurrences="3">
      <code>$this-&gt;filterClasses</code>
      <code>$this-&gt;providerClasses</code>
      <code>$this-&gt;settingsClasses</code>
    </InvalidPropertyAssignmentValue>
    <TypeDoesNotContainType occurrences="1">
      <code>!is_string($currentUserId) &amp;&amp; $currentUserId !== null</code>
    </TypeDoesNotContainType>
  </file>
  <file src="lib/private/AllConfig.php">
    <MoreSpecificImplementedParamType occurrences="1">
      <code>$key</code>
    </MoreSpecificImplementedParamType>
  </file>
  <file src="lib/private/App/AppManager.php">
    <InvalidArgument occurrences="3">
      <code>ManagerEvent::EVENT_APP_DISABLE</code>
      <code>ManagerEvent::EVENT_APP_ENABLE</code>
      <code>ManagerEvent::EVENT_APP_ENABLE_FOR_GROUPS</code>
    </InvalidArgument>
    <LessSpecificImplementedReturnType occurrences="2">
      <code>array</code>
      <code>array</code>
    </LessSpecificImplementedReturnType>
    <TooManyArguments occurrences="3">
      <code>dispatch</code>
      <code>dispatch</code>
      <code>dispatch</code>
    </TooManyArguments>
    <TypeDoesNotContainNull occurrences="1">
      <code>$group === null</code>
    </TypeDoesNotContainNull>
  </file>
  <file src="lib/private/App/AppStore/Fetcher/AppFetcher.php">
    <InvalidScalarArgument occurrences="1">
      <code>'version_compare'</code>
    </InvalidScalarArgument>
  </file>
  <file src="lib/private/App/AppStore/Fetcher/Fetcher.php">
    <TooManyArguments occurrences="1">
      <code>fetch</code>
    </TooManyArguments>
  </file>
  <file src="lib/private/App/CodeChecker/MigrationSchemaChecker.php">
    <InvalidPropertyAssignmentValue occurrences="2">
      <code>$this-&gt;tableVariableNames</code>
      <code>$this-&gt;tableVariableNames</code>
    </InvalidPropertyAssignmentValue>
  </file>
  <file src="lib/private/App/CodeChecker/NodeVisitor.php">
    <ImplicitToStringCast occurrences="1">
      <code>$node-&gt;alias</code>
    </ImplicitToStringCast>
  </file>
  <file src="lib/private/App/DependencyAnalyzer.php">
    <InvalidNullableReturnType occurrences="1">
      <code>bool</code>
    </InvalidNullableReturnType>
    <NullableReturnStatement occurrences="1">
      <code>version_compare($first, $second, $operator)</code>
    </NullableReturnStatement>
  </file>
  <file src="lib/private/App/InfoParser.php">
    <InvalidArrayOffset occurrences="2">
      <code>$array[$element][]</code>
      <code>$array[$element][]</code>
    </InvalidArrayOffset>
    <InvalidReturnStatement occurrences="1">
      <code>(string)$xml</code>
    </InvalidReturnStatement>
    <InvalidReturnType occurrences="1">
      <code>array</code>
    </InvalidReturnType>
  </file>
  <file src="lib/private/App/Platform.php">
    <UndefinedThisPropertyAssignment occurrences="1">
      <code>$this-&gt;config</code>
    </UndefinedThisPropertyAssignment>
    <UndefinedThisPropertyFetch occurrences="1">
      <code>$this-&gt;config</code>
    </UndefinedThisPropertyFetch>
  </file>
  <file src="lib/private/App/PlatformRepository.php">
    <NullableReturnStatement occurrences="1">
      <code>null</code>
    </NullableReturnStatement>
    <UndefinedThisPropertyAssignment occurrences="1">
      <code>$this-&gt;packages</code>
    </UndefinedThisPropertyAssignment>
  </file>
  <file src="lib/private/AppConfig.php">
    <FalsableReturnStatement occurrences="1">
      <code>$values</code>
    </FalsableReturnStatement>
    <NullableReturnStatement occurrences="1">
      <code>$default</code>
    </NullableReturnStatement>
  </file>
  <file src="lib/private/AppFramework/Bootstrap/Coordinator.php">
    <InvalidPropertyAssignmentValue occurrences="1">
      <code>$this-&gt;bootedApps</code>
    </InvalidPropertyAssignmentValue>
  </file>
  <file src="lib/private/AppFramework/DependencyInjection/DIContainer.php">
    <ImplementedReturnTypeMismatch occurrences="1">
      <code>boolean|null</code>
    </ImplementedReturnTypeMismatch>
    <InvalidReturnStatement occurrences="1">
      <code>$this-&gt;server</code>
    </InvalidReturnStatement>
    <InvalidReturnType occurrences="2">
      <code>\OCP\IServerContainer</code>
      <code>mixed</code>
    </InvalidReturnType>
    <UndefinedInterfaceMethod occurrences="1">
      <code>getAppDataDir</code>
    </UndefinedInterfaceMethod>
  </file>
  <file src="lib/private/AppFramework/Http/Dispatcher.php">
    <InvalidScalarArgument occurrences="1">
      <code>$throwable-&gt;getCode()</code>
    </InvalidScalarArgument>
    <NoInterfaceProperties occurrences="1">
      <code>$this-&gt;request-&gt;method</code>
    </NoInterfaceProperties>
    <NullArgument occurrences="1">
      <code>null</code>
    </NullArgument>
  </file>
  <file src="lib/private/AppFramework/Http/Output.php">
    <InvalidReturnStatement occurrences="2">
      <code>@readfile($path)</code>
      <code>http_response_code()</code>
    </InvalidReturnStatement>
    <InvalidReturnType occurrences="2">
      <code>bool</code>
      <code>int</code>
    </InvalidReturnType>
  </file>
  <file src="lib/private/AppFramework/Http/Request.php">
    <NullableReturnStatement occurrences="11">
      <code>$host</code>
      <code>$name</code>
      <code>$remoteAddress</code>
      <code>$this-&gt;getOverwriteHost()</code>
      <code>$this-&gt;method</code>
      <code>$this-&gt;server[$name]</code>
      <code>$this-&gt;server['UNIQUE_ID']</code>
      <code>$uri</code>
      <code>isset($this-&gt;cookies[$key]) ? $this-&gt;cookies[$key] : null</code>
      <code>isset($this-&gt;env[$key]) ? $this-&gt;env[$key] : null</code>
      <code>isset($this-&gt;files[$key]) ? $this-&gt;files[$key] : null</code>
    </NullableReturnStatement>
    <RedundantCondition occurrences="1">
      <code>\is_array($params)</code>
    </RedundantCondition>
    <UndefinedFunction occurrences="1">
      <code>\Sabre\Uri\split($scriptName)</code>
    </UndefinedFunction>
  </file>
  <file src="lib/private/AppFramework/Logger.php">
    <InvalidReturnType occurrences="1">
      <code>log</code>
    </InvalidReturnType>
  </file>
  <file src="lib/private/AppFramework/Middleware/AdditionalScriptsMiddleware.php">
    <InvalidArgument occurrences="2">
      <code>TemplateResponse::EVENT_LOAD_ADDITIONAL_SCRIPTS</code>
      <code>TemplateResponse::EVENT_LOAD_ADDITIONAL_SCRIPTS_LOGGEDIN</code>
    </InvalidArgument>
    <TooManyArguments occurrences="2">
      <code>dispatch</code>
      <code>dispatch</code>
    </TooManyArguments>
  </file>
  <file src="lib/private/AppFramework/Middleware/OCSMiddleware.php">
    <InternalMethod occurrences="1">
      <code>setOCSVersion</code>
    </InternalMethod>
    <InvalidScalarArgument occurrences="1">
      <code>$code</code>
    </InvalidScalarArgument>
  </file>
  <file src="lib/private/AppFramework/Middleware/Security/CORSMiddleware.php">
    <InvalidScalarArgument occurrences="1">
      <code>$exception-&gt;getCode()</code>
    </InvalidScalarArgument>
    <NoInterfaceProperties occurrences="2">
      <code>$this-&gt;request-&gt;server</code>
      <code>$this-&gt;request-&gt;server</code>
    </NoInterfaceProperties>
  </file>
  <file src="lib/private/AppFramework/Middleware/Security/RateLimitingMiddleware.php">
    <InvalidScalarArgument occurrences="6">
      <code>$anonLimit</code>
      <code>$anonPeriod</code>
      <code>$exception-&gt;getCode()</code>
      <code>$exception-&gt;getCode()</code>
      <code>$userLimit</code>
      <code>$userPeriod</code>
    </InvalidScalarArgument>
  </file>
  <file src="lib/private/AppFramework/Middleware/Security/SecurityMiddleware.php">
    <InvalidScalarArgument occurrences="2">
      <code>$exception-&gt;getCode()</code>
      <code>$exception-&gt;getCode()</code>
    </InvalidScalarArgument>
    <NoInterfaceProperties occurrences="1">
      <code>$this-&gt;request-&gt;server</code>
    </NoInterfaceProperties>
    <UndefinedClass occurrences="1">
      <code>\OCA\Talk\Controller\PageController</code>
    </UndefinedClass>
  </file>
  <file src="lib/private/AppFramework/OCS/V1Response.php">
    <InvalidScalarArgument occurrences="1">
      <code>$meta</code>
    </InvalidScalarArgument>
  </file>
  <file src="lib/private/AppFramework/OCS/V2Response.php">
    <InvalidScalarArgument occurrences="1">
      <code>$meta</code>
    </InvalidScalarArgument>
  </file>
  <file src="lib/private/AppFramework/Routing/RouteConfig.php">
    <InvalidArrayOffset occurrences="1">
      <code>$action['url-postfix']</code>
    </InvalidArrayOffset>
    <RedundantCondition occurrences="1">
      <code>strtolower</code>
    </RedundantCondition>
  </file>
  <file src="lib/private/AppFramework/ScopedPsrLogger.php">
    <InvalidArgument occurrences="1"/>
  </file>
  <file src="lib/private/AppFramework/Services/AppConfig.php">
    <MoreSpecificImplementedParamType occurrences="1">
      <code>$default</code>
    </MoreSpecificImplementedParamType>
  </file>
  <file src="lib/private/AppFramework/Services/InitialState.php">
    <ImplementedParamTypeMismatch occurrences="1">
      <code>$closure</code>
    </ImplementedParamTypeMismatch>
  </file>
  <file src="lib/private/Archive/TAR.php">
    <FalsableReturnStatement occurrences="1">
      <code>false</code>
    </FalsableReturnStatement>
    <InvalidReturnStatement occurrences="1">
      <code>$this-&gt;tar-&gt;extractInString($path)</code>
    </InvalidReturnStatement>
    <InvalidReturnType occurrences="1">
      <code>string</code>
    </InvalidReturnType>
    <UndefinedDocblockClass occurrences="1">
      <code>$this-&gt;tar-&gt;extractInString($path)</code>
    </UndefinedDocblockClass>
  </file>
  <file src="lib/private/Archive/ZIP.php">
    <ImplementedReturnTypeMismatch occurrences="2">
      <code>boolean|null</code>
      <code>boolean|null</code>
    </ImplementedReturnTypeMismatch>
  </file>
  <file src="lib/private/Authentication/LoginCredentials/Store.php">
    <RedundantCondition occurrences="1">
      <code>$trySession</code>
    </RedundantCondition>
  </file>
  <file src="lib/private/Authentication/Token/DefaultToken.php">
    <UndefinedMethod occurrences="14">
      <code>parent::getExpires()</code>
      <code>parent::getLastCheck()</code>
      <code>parent::getLoginName()</code>
      <code>parent::getName()</code>
      <code>parent::getPassword()</code>
      <code>parent::getRemember()</code>
      <code>parent::getScope()</code>
      <code>parent::setExpires($expires)</code>
      <code>parent::setLastCheck($time)</code>
      <code>parent::setName($name)</code>
      <code>parent::setPassword($password)</code>
      <code>parent::setScope((string)$scope)</code>
      <code>parent::setScope(json_encode($scope))</code>
      <code>parent::setToken($token)</code>
    </UndefinedMethod>
  </file>
  <file src="lib/private/Authentication/Token/PublicKeyToken.php">
    <UndefinedMethod occurrences="16">
      <code>parent::getExpires()</code>
      <code>parent::getLastCheck()</code>
      <code>parent::getLoginName()</code>
      <code>parent::getName()</code>
      <code>parent::getPassword()</code>
      <code>parent::getRemember()</code>
      <code>parent::getScope()</code>
      <code>parent::setExpires($expires)</code>
      <code>parent::setLastCheck($time)</code>
      <code>parent::setName($name)</code>
      <code>parent::setPassword($password)</code>
      <code>parent::setPasswordInvalid($invalid)</code>
      <code>parent::setScope((string)$scope)</code>
      <code>parent::setScope(json_encode($scope))</code>
      <code>parent::setToken($token)</code>
      <code>parent::setType(IToken::WIPE_TOKEN)</code>
    </UndefinedMethod>
  </file>
  <file src="lib/private/Authentication/TwoFactorAuth/Db/ProviderUserAssignmentDao.php">
    <InvalidReturnStatement occurrences="2">
      <code>$providers</code>
    </InvalidReturnStatement>
    <InvalidReturnType occurrences="2">
      <code>int[]</code>
      <code>string[]</code>
    </InvalidReturnType>
  </file>
  <file src="lib/private/Authentication/TwoFactorAuth/Manager.php">
    <InvalidArgument occurrences="3">
      <code>$tokenId</code>
      <code>IProvider::EVENT_FAILED</code>
      <code>IProvider::EVENT_SUCCESS</code>
    </InvalidArgument>
    <InvalidReturnStatement occurrences="1">
      <code>$providerStates</code>
    </InvalidReturnStatement>
    <InvalidReturnType occurrences="1">
      <code>string[]</code>
    </InvalidReturnType>
    <InvalidScalarArgument occurrences="3">
      <code>$this-&gt;timeFactory-&gt;getTime()</code>
      <code>$token-&gt;getId()</code>
      <code>$tokenId</code>
    </InvalidScalarArgument>
    <TooManyArguments occurrences="2">
      <code>dispatch</code>
      <code>dispatch</code>
    </TooManyArguments>
  </file>
  <file src="lib/private/Authentication/TwoFactorAuth/ProviderSet.php">
    <InvalidArgument occurrences="1">
      <code>$this-&gt;providers</code>
    </InvalidArgument>
    <InvalidPropertyAssignmentValue occurrences="2">
      <code>$this-&gt;providers</code>
      <code>[]</code>
    </InvalidPropertyAssignmentValue>
    <InvalidReturnStatement occurrences="1">
      <code>$this-&gt;providers</code>
    </InvalidReturnStatement>
    <InvalidReturnType occurrences="1">
      <code>IProvider[]</code>
    </InvalidReturnType>
    <UndefinedInterfaceMethod occurrences="1">
      <code>$this-&gt;providers</code>
    </UndefinedInterfaceMethod>
  </file>
  <file src="lib/private/Authentication/TwoFactorAuth/Registry.php">
    <InvalidArrayAccess occurrences="1">
      <code>$provider['provider_id']</code>
    </InvalidArrayAccess>
  </file>
  <file src="lib/private/Authentication/WebAuthn/CredentialRepository.php">
    <InvalidCatch occurrences="2"/>
  </file>
  <file src="lib/private/Avatar/Avatar.php">
    <ImplementedReturnTypeMismatch occurrences="1">
      <code>Color</code>
    </ImplementedReturnTypeMismatch>
    <ImplicitToStringCast occurrences="1">
      <code>$avatar</code>
    </ImplicitToStringCast>
    <InvalidNullableReturnType occurrences="1">
      <code>string|boolean</code>
    </InvalidNullableReturnType>
    <InvalidReturnStatement occurrences="1">
      <code>$finalPalette[$this-&gt;hashToInt($hash, $steps * 3)]</code>
    </InvalidReturnStatement>
    <InvalidReturnType occurrences="1">
      <code>Color</code>
    </InvalidReturnType>
    <NullableReturnStatement occurrences="1">
      <code>$image-&gt;data()</code>
    </NullableReturnStatement>
  </file>
  <file src="lib/private/Avatar/GuestAvatar.php">
    <ImplementedReturnTypeMismatch occurrences="1">
      <code>InMemoryFile</code>
    </ImplementedReturnTypeMismatch>
  </file>
  <file src="lib/private/Avatar/UserAvatar.php">
    <ImplementedReturnTypeMismatch occurrences="1">
      <code>ISimpleFile</code>
    </ImplementedReturnTypeMismatch>
    <InvalidScalarArgument occurrences="3">
      <code>$data</code>
      <code>$data</code>
      <code>(int) $this-&gt;config-&gt;getUserValue($this-&gt;user-&gt;getUID(), 'avatar', 'version', 0) + 1</code>
    </InvalidScalarArgument>
  </file>
  <file src="lib/private/BackgroundJob/JobList.php">
    <InvalidScalarArgument occurrences="1">
      <code>$job-&gt;getId()</code>
    </InvalidScalarArgument>
  </file>
  <file src="lib/private/BackgroundJob/QueuedJob.php">
    <MoreSpecificImplementedParamType occurrences="1">
      <code>$jobList</code>
    </MoreSpecificImplementedParamType>
  </file>
  <file src="lib/private/Cache/CappedMemoryCache.php">
    <InvalidReturnType occurrences="1">
      <code>set</code>
    </InvalidReturnType>
  </file>
  <file src="lib/private/Cache/File.php">
    <LessSpecificImplementedReturnType occurrences="2">
      <code>bool|mixed</code>
      <code>bool|mixed</code>
    </LessSpecificImplementedReturnType>
  </file>
  <file src="lib/private/Collaboration/Collaborators/GroupPlugin.php">
    <UndefinedThisPropertyAssignment occurrences="1">
      <code>$this-&gt;shareeEnumerationInGroupOnly</code>
    </UndefinedThisPropertyAssignment>
    <UndefinedThisPropertyFetch occurrences="2">
      <code>$this-&gt;shareeEnumerationInGroupOnly</code>
      <code>$this-&gt;shareeEnumerationInGroupOnly</code>
    </UndefinedThisPropertyFetch>
  </file>
  <file src="lib/private/Collaboration/Collaborators/MailPlugin.php">
    <UndefinedThisPropertyAssignment occurrences="1">
      <code>$this-&gt;shareeEnumerationInGroupOnly</code>
    </UndefinedThisPropertyAssignment>
    <UndefinedThisPropertyFetch occurrences="1">
      <code>$this-&gt;shareeEnumerationInGroupOnly</code>
    </UndefinedThisPropertyFetch>
  </file>
  <file src="lib/private/Collaboration/Resources/Manager.php">
    <InvalidArgument occurrences="4"/>
    <RedundantCondition occurrences="1">
      <code>$user instanceof IUser</code>
    </RedundantCondition>
    <TypeDoesNotContainType occurrences="1">
      <code>''</code>
    </TypeDoesNotContainType>
  </file>
  <file src="lib/private/Comments/Comment.php">
    <ImplementedReturnTypeMismatch occurrences="1">
      <code>\DateTime|null</code>
    </ImplementedReturnTypeMismatch>
    <RedundantCondition occurrences="1">
      <code>is_array($mentions[0])</code>
    </RedundantCondition>
    <TypeDoesNotContainType occurrences="2">
      <code>!is_array($mentions[0])</code>
      <code>is_array($mentions[0])</code>
    </TypeDoesNotContainType>
  </file>
  <file src="lib/private/Comments/Manager.php">
    <InvalidArgument occurrences="2"/>
    <InvalidDocblock occurrences="1">
      <code>public function getForObjectSince(</code>
    </InvalidDocblock>
    <NullArgument occurrences="1">
      <code>null</code>
    </NullArgument>
  </file>
  <file src="lib/private/Config.php">
    <FalseOperand occurrences="2">
      <code>$needsUpdate</code>
      <code>$needsUpdate</code>
    </FalseOperand>
    <TypeDoesNotContainType occurrences="1">
      <code>$needsUpdate</code>
    </TypeDoesNotContainType>
    <UndefinedVariable occurrences="2">
      <code>$CONFIG</code>
      <code>$CONFIG</code>
    </UndefinedVariable>
  </file>
  <file src="lib/private/Console/Application.php">
    <InvalidArgument occurrences="1">
      <code>ConsoleEvent::EVENT_RUN</code>
    </InvalidArgument>
    <NoInterfaceProperties occurrences="1">
      <code>$this-&gt;request-&gt;server</code>
    </NoInterfaceProperties>
    <TooManyArguments occurrences="1">
      <code>dispatch</code>
    </TooManyArguments>
    <UndefinedThisPropertyAssignment occurrences="1">
      <code>$this-&gt;application</code>
    </UndefinedThisPropertyAssignment>
    <UndefinedThisPropertyFetch occurrences="4">
      <code>$this-&gt;application</code>
      <code>$this-&gt;application</code>
      <code>$this-&gt;application</code>
      <code>$this-&gt;application</code>
    </UndefinedThisPropertyFetch>
  </file>
  <file src="lib/private/Contacts/ContactsMenu/ActionProviderStore.php">
    <ParadoxicalCondition occurrences="1">
      <code>!isset($info['contactsmenu']) || !isset($info['contactsmenu'])</code>
    </ParadoxicalCondition>
  </file>
  <file src="lib/private/Contacts/ContactsMenu/ContactsStore.php">
    <InvalidIterator occurrences="1">
      <code>$mailAddresses</code>
    </InvalidIterator>
  </file>
  <file src="lib/private/Contacts/ContactsMenu/Entry.php">
    <ImplementedReturnTypeMismatch occurrences="1">
      <code>string</code>
    </ImplementedReturnTypeMismatch>
    <InvalidNullableReturnType occurrences="1">
      <code>string</code>
    </InvalidNullableReturnType>
    <InvalidReturnStatement occurrences="1">
      <code>$this-&gt;emailAddresses</code>
    </InvalidReturnStatement>
    <InvalidReturnType occurrences="1">
      <code>string</code>
    </InvalidReturnType>
    <NullableReturnStatement occurrences="1">
      <code>$this-&gt;avatar</code>
    </NullableReturnStatement>
  </file>
  <file src="lib/private/Contacts/ContactsMenu/Manager.php">
    <InvalidNullableReturnType occurrences="1">
      <code>IEntry</code>
    </InvalidNullableReturnType>
    <NullableReturnStatement occurrences="1">
      <code>$entry</code>
    </NullableReturnStatement>
  </file>
  <file src="lib/private/ContactsManager.php">
    <ImplementedReturnTypeMismatch occurrences="1">
      <code>IAddressBook[]</code>
    </ImplementedReturnTypeMismatch>
    <InvalidNullableReturnType occurrences="3">
      <code>IAddressBook</code>
      <code>array</code>
      <code>bool</code>
    </InvalidNullableReturnType>
    <NullableReturnStatement occurrences="5">
      <code>null</code>
      <code>null</code>
      <code>null</code>
      <code>null</code>
      <code>null</code>
    </NullableReturnStatement>
  </file>
  <file src="lib/private/DB/Adapter.php">
    <InvalidReturnStatement occurrences="1">
      <code>$builder-&gt;execute()</code>
    </InvalidReturnStatement>
    <InvalidReturnType occurrences="1">
      <code>int</code>
    </InvalidReturnType>
  </file>
  <file src="lib/private/DB/AdapterPgSql.php">
    <FalsableReturnStatement occurrences="1">
      <code>$this-&gt;conn-&gt;fetchColumn('SELECT lastval()')</code>
    </FalsableReturnStatement>
  </file>
  <file src="lib/private/DB/Connection.php">
    <ImplementedReturnTypeMismatch occurrences="1">
      <code>string</code>
    </ImplementedReturnTypeMismatch>
    <InvalidReturnStatement occurrences="2">
      <code>$insertQb-&gt;execute()</code>
      <code>$this-&gt;adapter-&gt;lastInsertId($seqName)</code>
    </InvalidReturnStatement>
    <InvalidReturnType occurrences="2">
      <code>int</code>
      <code>string</code>
    </InvalidReturnType>
    <InvalidScalarArgument occurrences="1">
      <code>$e-&gt;getCode()</code>
    </InvalidScalarArgument>
    <ParamNameMismatch occurrences="1">
      <code>$statement</code>
    </ParamNameMismatch>
  </file>
  <file src="lib/private/DB/ConnectionFactory.php">
    <InternalClass occurrences="1">
      <code>new Configuration()</code>
    </InternalClass>
  </file>
  <file src="lib/private/DB/MDB2SchemaReader.php">
    <InvalidScalarArgument occurrences="1">
      <code>$options['default']</code>
    </InvalidScalarArgument>
  </file>
  <file src="lib/private/DB/MDB2SchemaWriter.php">
    <InternalMethod occurrences="1">
      <code>setFilterSchemaAssetsExpression</code>
    </InternalMethod>
    <InvalidScalarArgument occurrences="1">
      <code>$column-&gt;getLength()</code>
    </InvalidScalarArgument>
  </file>
  <file src="lib/private/DB/MigrationService.php">
    <InvalidOperand occurrences="2">
      <code>$offset</code>
      <code>$offset</code>
    </InvalidOperand>
    <UndefinedThisPropertyAssignment occurrences="4">
      <code>$this-&gt;migrationsNamespace</code>
      <code>$this-&gt;migrationsNamespace</code>
      <code>$this-&gt;migrationsPath</code>
      <code>$this-&gt;migrationsPath</code>
    </UndefinedThisPropertyAssignment>
    <UndefinedThisPropertyFetch occurrences="4">
      <code>$this-&gt;migrationsNamespace</code>
      <code>$this-&gt;migrationsNamespace</code>
      <code>$this-&gt;migrationsPath</code>
      <code>$this-&gt;migrationsPath</code>
    </UndefinedThisPropertyFetch>
  </file>
  <file src="lib/private/DB/Migrator.php">
    <InternalMethod occurrences="3">
      <code>setFilterSchemaAssetsExpression</code>
      <code>setFilterSchemaAssetsExpression</code>
      <code>setFilterSchemaAssetsExpression</code>
    </InternalMethod>
    <InvalidArgument occurrences="2">
      <code>'\OC\DB\Migrator::checkTable'</code>
      <code>'\OC\DB\Migrator::executeSql'</code>
    </InvalidArgument>
    <TooManyArguments occurrences="2">
      <code>dispatch</code>
      <code>dispatch</code>
    </TooManyArguments>
  </file>
  <file src="lib/private/DB/OracleConnection.php">
    <InvalidArrayAccess occurrences="1">
      <code>$key[0]</code>
    </InvalidArrayAccess>
  </file>
  <file src="lib/private/DB/PgSqlTools.php">
    <InternalMethod occurrences="1">
      <code>setFilterSchemaAssetsExpression</code>
    </InternalMethod>
  </file>
  <file src="lib/private/DB/QueryBuilder/ExpressionBuilder/ExpressionBuilder.php">
    <ImplicitToStringCast occurrences="1">
      <code>$this-&gt;functionBuilder-&gt;lower($x)</code>
    </ImplicitToStringCast>
    <InvalidArgument occurrences="1">
      <code>$connection</code>
    </InvalidArgument>
    <InvalidScalarArgument occurrences="2">
      <code>$y</code>
      <code>$y</code>
    </InvalidScalarArgument>
  </file>
  <file src="lib/private/DB/QueryBuilder/ExpressionBuilder/OCIExpressionBuilder.php">
    <InvalidReturnStatement occurrences="1">
      <code>parent::castColumn($column, $type)</code>
    </InvalidReturnStatement>
    <InvalidReturnType occurrences="1">
      <code>IQueryFunction</code>
    </InvalidReturnType>
  </file>
  <file src="lib/private/DB/QueryBuilder/QueryBuilder.php">
    <InvalidArgument occurrences="1">
      <code>$this-&gt;connection</code>
    </InvalidArgument>
    <InvalidNullableReturnType occurrences="1">
      <code>string</code>
    </InvalidNullableReturnType>
    <NullableReturnStatement occurrences="1">
      <code>$alias</code>
    </NullableReturnStatement>
  </file>
  <file src="lib/private/DB/QueryBuilder/QuoteHelper.php">
    <InvalidNullableReturnType occurrences="1">
      <code>string</code>
    </InvalidNullableReturnType>
    <NullableReturnStatement occurrences="1">
      <code>$string</code>
    </NullableReturnStatement>
  </file>
  <file src="lib/private/DateTimeFormatter.php">
    <FalsableReturnStatement occurrences="1"/>
    <InvalidDocblock occurrences="2">
      <code>public function formatDateSpan($timestamp, $baseTimestamp = null, \OCP\IL10N $l = null) {</code>
      <code>public function formatTimeSpan($timestamp, $baseTimestamp = null, \OCP\IL10N $l = null) {</code>
    </InvalidDocblock>
    <InvalidReturnStatement occurrences="1"/>
    <InvalidReturnType occurrences="1">
      <code>string</code>
    </InvalidReturnType>
  </file>
  <file src="lib/private/DateTimeZone.php">
    <InvalidScalarArgument occurrences="1">
      <code>$timestamp</code>
    </InvalidScalarArgument>
  </file>
  <file src="lib/private/Diagnostics/Query.php">
    <ImplementedReturnTypeMismatch occurrences="1">
      <code>float</code>
    </ImplementedReturnTypeMismatch>
  </file>
  <file src="lib/private/Diagnostics/QueryLogger.php">
    <InvalidScalarArgument occurrences="1">
      <code>microtime(true)</code>
    </InvalidScalarArgument>
  </file>
  <file src="lib/private/DirectEditing/Manager.php">
    <InvalidReturnStatement occurrences="1">
      <code>$query-&gt;execute()</code>
    </InvalidReturnStatement>
    <InvalidReturnType occurrences="2">
      <code>TemplateResponse</code>
      <code>int</code>
    </InvalidReturnType>
    <UndefinedMethod occurrences="2">
      <code>$template</code>
      <code>$template</code>
    </UndefinedMethod>
  </file>
  <file src="lib/private/DirectEditing/Token.php">
    <UndefinedMethod occurrences="1">
      <code>getShareForToken</code>
    </UndefinedMethod>
  </file>
  <file src="lib/private/Encryption/File.php">
    <InvalidPropertyAssignmentValue occurrences="1">
      <code>new CappedMemoryCache()</code>
    </InvalidPropertyAssignmentValue>
  </file>
  <file src="lib/private/Encryption/Keys/Storage.php">
    <InvalidNullableReturnType occurrences="1">
      <code>deleteUserKey</code>
    </InvalidNullableReturnType>
    <NullArgument occurrences="3">
      <code>null</code>
      <code>null</code>
      <code>null</code>
    </NullArgument>
  </file>
  <file src="lib/private/Encryption/Manager.php">
    <ImplementedReturnTypeMismatch occurrences="1">
      <code>bool</code>
    </ImplementedReturnTypeMismatch>
  </file>
  <file src="lib/private/EventDispatcher/EventDispatcher.php">
    <TooManyArguments occurrences="1">
      <code>dispatch</code>
    </TooManyArguments>
  </file>
  <file src="lib/private/EventDispatcher/GenericEventWrapper.php">
    <InvalidReturnStatement occurrences="2">
      <code>$this-&gt;event-&gt;offsetSet($key, $value)</code>
      <code>$this-&gt;event-&gt;offsetUnset($key)</code>
    </InvalidReturnStatement>
  </file>
  <file src="lib/private/EventDispatcher/SymfonyAdapter.php">
    <ImplementedParamTypeMismatch occurrences="1">
      <code>$eventName</code>
    </ImplementedParamTypeMismatch>
    <ImplementedReturnTypeMismatch occurrences="1">
      <code>void</code>
    </ImplementedReturnTypeMismatch>
    <InvalidArgument occurrences="1">
      <code>$eventName</code>
    </InvalidArgument>
    <ParamNameMismatch occurrences="1">
      <code>$eventName</code>
    </ParamNameMismatch>
    <TooManyArguments occurrences="1">
      <code>dispatch</code>
    </TooManyArguments>
  </file>
  <file src="lib/private/Files/Cache/Cache.php">
    <InvalidArgument occurrences="1">
      <code>$parentData</code>
    </InvalidArgument>
    <InvalidNullableReturnType occurrences="1">
      <code>array</code>
    </InvalidNullableReturnType>
    <InvalidScalarArgument occurrences="3">
      <code>$path</code>
      <code>$path</code>
      <code>\OC_Util::normalizeUnicode($path)</code>
    </InvalidScalarArgument>
    <NullableReturnStatement occurrences="2">
      <code>null</code>
      <code>null</code>
    </NullableReturnStatement>
  </file>
  <file src="lib/private/Files/Cache/FailedCache.php">
    <InvalidReturnStatement occurrences="1">
      <code>[]</code>
    </InvalidReturnStatement>
    <InvalidReturnType occurrences="3">
      <code>getIncomplete</code>
      <code>insert</code>
      <code>put</code>
    </InvalidReturnType>
  </file>
  <file src="lib/private/Files/Cache/HomeCache.php">
    <FalsableReturnStatement occurrences="1">
      <code>$data</code>
    </FalsableReturnStatement>
    <MoreSpecificImplementedParamType occurrences="1">
      <code>$path</code>
    </MoreSpecificImplementedParamType>
    <UndefinedMagicMethod occurrences="1">
      <code>closeCursor</code>
    </UndefinedMagicMethod>
  </file>
  <file src="lib/private/Files/Cache/LocalRootScanner.php">
    <InvalidNullableReturnType occurrences="2">
      <code>scan</code>
      <code>scanFile</code>
    </InvalidNullableReturnType>
    <NullableReturnStatement occurrences="2">
      <code>null</code>
      <code>null</code>
    </NullableReturnStatement>
  </file>
  <file src="lib/private/Files/Cache/QuerySearchHelper.php">
    <InvalidScalarArgument occurrences="4">
      <code>$value</code>
      <code>$value</code>
      <code>$value</code>
      <code>$value</code>
    </InvalidScalarArgument>
  </file>
  <file src="lib/private/Files/Cache/Scanner.php">
    <InvalidNullableReturnType occurrences="1">
      <code>array</code>
    </InvalidNullableReturnType>
    <InvalidReturnStatement occurrences="1">
      <code>$existingChildren</code>
    </InvalidReturnStatement>
    <InvalidReturnType occurrences="1">
      <code>array[]</code>
    </InvalidReturnType>
    <InvalidScalarArgument occurrences="2">
      <code>$path</code>
      <code>self::SCAN_RECURSIVE_INCOMPLETE</code>
    </InvalidScalarArgument>
    <NullableReturnStatement occurrences="4">
      <code>null</code>
      <code>null</code>
      <code>null</code>
      <code>null</code>
    </NullableReturnStatement>
    <TypeDoesNotContainType occurrences="1">
      <code>$data ?? $this-&gt;getData($file)</code>
    </TypeDoesNotContainType>
  </file>
  <file src="lib/private/Files/Cache/Storage.php">
    <InvalidNullableReturnType occurrences="1">
      <code>array</code>
    </InvalidNullableReturnType>
    <NullableReturnStatement occurrences="1">
      <code>self::getGlobalCache()-&gt;getStorageInfo($storageId)</code>
    </NullableReturnStatement>
  </file>
  <file src="lib/private/Files/Cache/Updater.php">
    <RedundantCondition occurrences="1">
      <code>$this-&gt;cache instanceof Cache</code>
    </RedundantCondition>
  </file>
  <file src="lib/private/Files/Cache/Wrapper/CacheJail.php">
    <ImplementedReturnTypeMismatch occurrences="1">
      <code>array</code>
    </ImplementedReturnTypeMismatch>
    <InvalidReturnStatement occurrences="1">
      <code>$entry</code>
    </InvalidReturnStatement>
    <InvalidReturnType occurrences="1">
      <code>array</code>
    </InvalidReturnType>
    <LessSpecificImplementedReturnType occurrences="2">
      <code>array</code>
      <code>array</code>
    </LessSpecificImplementedReturnType>
  </file>
  <file src="lib/private/Files/Cache/Wrapper/CacheWrapper.php">
    <LessSpecificImplementedReturnType occurrences="1">
      <code>array</code>
    </LessSpecificImplementedReturnType>
  </file>
  <file src="lib/private/Files/Config/CachedMountInfo.php">
    <InvalidNullableReturnType occurrences="1">
      <code>Node</code>
    </InvalidNullableReturnType>
    <NullableReturnStatement occurrences="1">
      <code>null</code>
    </NullableReturnStatement>
  </file>
  <file src="lib/private/Files/Config/MountProviderCollection.php">
    <InvalidOperand occurrences="1">
      <code>$user</code>
    </InvalidOperand>
    <RedundantCondition occurrences="1">
      <code>get_class($provider) !== 'OCA\Files_Sharing\MountProvider'</code>
    </RedundantCondition>
    <TypeDoesNotContainType occurrences="1">
      <code>get_class($provider) === 'OCA\Files_Sharing\MountProvider'</code>
    </TypeDoesNotContainType>
  </file>
  <file src="lib/private/Files/Config/UserMountCache.php">
    <InvalidArgument occurrences="1"/>
    <InvalidReturnType occurrences="2">
      <code>remoteStorageMounts</code>
      <code>removeUserStorageMount</code>
    </InvalidReturnType>
    <LessSpecificImplementedReturnType occurrences="1">
      <code>array</code>
    </LessSpecificImplementedReturnType>
    <UndefinedInterfaceMethod occurrences="9">
      <code>$this-&gt;cacheInfoCache</code>
      <code>$this-&gt;cacheInfoCache</code>
      <code>$this-&gt;cacheInfoCache</code>
      <code>$this-&gt;mountsForUsers</code>
      <code>$this-&gt;mountsForUsers</code>
      <code>$this-&gt;mountsForUsers</code>
      <code>$this-&gt;mountsForUsers</code>
      <code>$this-&gt;mountsForUsers</code>
      <code>$this-&gt;mountsForUsers</code>
    </UndefinedInterfaceMethod>
  </file>
  <file src="lib/private/Files/Filesystem.php">
    <InvalidNullableReturnType occurrences="1">
      <code>string</code>
    </InvalidNullableReturnType>
    <InvalidReturnStatement occurrences="1">
      <code>self::$defaultInstance-&gt;toTmpFile($path)</code>
    </InvalidReturnStatement>
    <InvalidReturnType occurrences="1">
      <code>string</code>
    </InvalidReturnType>
    <InvalidScalarArgument occurrences="3">
      <code>$user</code>
      <code>$user</code>
      <code>\OC_User::getUser()</code>
    </InvalidScalarArgument>
    <NullableReturnStatement occurrences="1">
      <code>null</code>
    </NullableReturnStatement>
    <RedundantCondition occurrences="1">
      <code>$userObject</code>
    </RedundantCondition>
    <TooManyArguments occurrences="1">
      <code>addStorageWrapper</code>
    </TooManyArguments>
  </file>
  <file src="lib/private/Files/Mount/MountPoint.php">
    <InvalidScalarArgument occurrences="1">
      <code>$exception-&gt;getCode()</code>
    </InvalidScalarArgument>
    <NullableReturnStatement occurrences="1">
      <code>null</code>
    </NullableReturnStatement>
    <UndefinedInterfaceMethod occurrences="1">
      <code>wrap</code>
    </UndefinedInterfaceMethod>
  </file>
  <file src="lib/private/Files/Mount/MoveableMount.php">
    <InvalidDocblock occurrences="1">
      <code>public function removeMount();</code>
    </InvalidDocblock>
  </file>
  <file src="lib/private/Files/Mount/ObjectHomeMountProvider.php">
    <InvalidNullableReturnType occurrences="1">
      <code>\OCP\Files\Mount\IMountPoint</code>
    </InvalidNullableReturnType>
    <NullableReturnStatement occurrences="1">
      <code>null</code>
    </NullableReturnStatement>
  </file>
  <file src="lib/private/Files/Node/File.php">
    <InvalidReturnStatement occurrences="2">
      <code>$this-&gt;view-&gt;hash($type, $this-&gt;path, $raw)</code>
      <code>new NonExistingFile($this-&gt;root, $this-&gt;view, $path)</code>
    </InvalidReturnStatement>
    <InvalidReturnType occurrences="2">
      <code>string</code>
      <code>string</code>
    </InvalidReturnType>
    <NullableReturnStatement occurrences="1">
      <code>$this-&gt;view-&gt;hash($type, $this-&gt;path, $raw)</code>
    </NullableReturnStatement>
    <UndefinedThisPropertyAssignment occurrences="1">
      <code>$this-&gt;exists</code>
    </UndefinedThisPropertyAssignment>
  </file>
  <file src="lib/private/Files/Node/Folder.php">
    <InvalidArgument occurrences="1"/>
    <InvalidNullableReturnType occurrences="1">
      <code>string</code>
    </InvalidNullableReturnType>
    <InvalidReturnStatement occurrences="2">
      <code>$this-&gt;root-&gt;get($this-&gt;getFullPath($path))</code>
      <code>new NonExistingFolder($this-&gt;root, $this-&gt;view, $path)</code>
    </InvalidReturnStatement>
    <InvalidReturnType occurrences="2">
      <code>\OC\Files\Node\Node</code>
      <code>string</code>
    </InvalidReturnType>
    <MoreSpecificImplementedParamType occurrences="1">
      <code>$node</code>
    </MoreSpecificImplementedParamType>
    <NullableReturnStatement occurrences="1">
      <code>null</code>
    </NullableReturnStatement>
    <UndefinedInterfaceMethod occurrences="2">
      <code>getSourceStorage</code>
      <code>getUnJailedPath</code>
    </UndefinedInterfaceMethod>
    <UndefinedThisPropertyAssignment occurrences="1">
      <code>$this-&gt;exists</code>
    </UndefinedThisPropertyAssignment>
  </file>
  <file src="lib/private/Files/Node/HookConnector.php">
    <InvalidArgument occurrences="13">
      <code>'\OCP\Files::postCopy'</code>
      <code>'\OCP\Files::postCreate'</code>
      <code>'\OCP\Files::postDelete'</code>
      <code>'\OCP\Files::postRename'</code>
      <code>'\OCP\Files::postTouch'</code>
      <code>'\OCP\Files::postWrite'</code>
      <code>'\OCP\Files::preCopy'</code>
      <code>'\OCP\Files::preCreate'</code>
      <code>'\OCP\Files::preDelete'</code>
      <code>'\OCP\Files::preRename'</code>
      <code>'\OCP\Files::preTouch'</code>
      <code>'\OCP\Files::preWrite'</code>
      <code>'\OCP\Files::read'</code>
    </InvalidArgument>
    <TooManyArguments occurrences="13">
      <code>dispatch</code>
      <code>dispatch</code>
      <code>dispatch</code>
      <code>dispatch</code>
      <code>dispatch</code>
      <code>dispatch</code>
      <code>dispatch</code>
      <code>dispatch</code>
      <code>dispatch</code>
      <code>dispatch</code>
      <code>dispatch</code>
      <code>dispatch</code>
      <code>dispatch</code>
    </TooManyArguments>
    <UndefinedInterfaceMethod occurrences="13">
      <code>emit</code>
      <code>emit</code>
      <code>emit</code>
      <code>emit</code>
      <code>emit</code>
      <code>emit</code>
      <code>emit</code>
      <code>emit</code>
      <code>emit</code>
      <code>emit</code>
      <code>emit</code>
      <code>emit</code>
      <code>emit</code>
    </UndefinedInterfaceMethod>
  </file>
  <file src="lib/private/Files/Node/LazyFolder.php">
    <InvalidReturnStatement occurrences="1">
      <code>$this-&gt;__call(__FUNCTION__, func_get_args())</code>
    </InvalidReturnStatement>
  </file>
  <file src="lib/private/Files/Node/Node.php">
    <ImplementedReturnTypeMismatch occurrences="1">
      <code>Node</code>
    </ImplementedReturnTypeMismatch>
    <InvalidArgument occurrences="1">
      <code>'\OCP\Files::' . $hook</code>
    </InvalidArgument>
    <InvalidNullableReturnType occurrences="1">
      <code>int</code>
    </InvalidNullableReturnType>
    <InvalidReturnStatement occurrences="3">
      <code>$targetNode</code>
      <code>$targetNode</code>
      <code>$this-&gt;root-&gt;get($newPath)</code>
    </InvalidReturnStatement>
    <InvalidReturnType occurrences="4">
      <code>Node</code>
      <code>\OC\Files\Node\Node</code>
      <code>\OC\Files\Node\Node</code>
      <code>getChecksum</code>
    </InvalidReturnType>
    <NullableReturnStatement occurrences="1">
      <code>$this-&gt;getFileInfo()-&gt;getId()</code>
    </NullableReturnStatement>
    <TooManyArguments occurrences="1">
      <code>dispatch</code>
    </TooManyArguments>
    <UndefinedInterfaceMethod occurrences="1">
      <code>$this-&gt;fileInfo</code>
    </UndefinedInterfaceMethod>
  </file>
  <file src="lib/private/Files/Node/Root.php">
    <ImplementedReturnTypeMismatch occurrences="2">
      <code>Node</code>
      <code>string</code>
    </ImplementedReturnTypeMismatch>
    <InvalidNullableReturnType occurrences="7">
      <code>\OC\Files\Mount\MountPoint</code>
      <code>\OC\User\User</code>
      <code>array</code>
      <code>int</code>
      <code>int</code>
      <code>int</code>
      <code>string</code>
    </InvalidNullableReturnType>
    <InvalidReturnStatement occurrences="1">
      <code>$this-&gt;createNode($fullPath, $fileInfo)</code>
    </InvalidReturnStatement>
    <InvalidReturnType occurrences="1">
      <code>string</code>
    </InvalidReturnType>
    <NullableReturnStatement occurrences="7">
      <code>$this-&gt;mountManager-&gt;find($mountPoint)</code>
      <code>$this-&gt;user</code>
      <code>null</code>
      <code>null</code>
      <code>null</code>
      <code>null</code>
      <code>null</code>
    </NullableReturnStatement>
    <UndefinedMethod occurrences="1">
      <code>remove</code>
    </UndefinedMethod>
  </file>
  <file src="lib/private/Files/ObjectStore/HomeObjectStoreStorage.php">
    <ImplementedReturnTypeMismatch occurrences="1">
      <code>false|string</code>
    </ImplementedReturnTypeMismatch>
  </file>
  <file src="lib/private/Files/ObjectStore/NoopScanner.php">
    <MoreSpecificImplementedParamType occurrences="1">
      <code>$cacheData</code>
    </MoreSpecificImplementedParamType>
  </file>
  <file src="lib/private/Files/ObjectStore/ObjectStoreStorage.php">
    <ParamNameMismatch occurrences="2">
      <code>$source</code>
      <code>$target</code>
    </ParamNameMismatch>
  </file>
  <file src="lib/private/Files/ObjectStore/S3ConnectionTrait.php">
    <InternalClass occurrences="1">
      <code>ClientResolver::_default_signature_provider()</code>
    </InternalClass>
    <InternalMethod occurrences="1">
      <code>ClientResolver::_default_signature_provider()</code>
    </InternalMethod>
    <UndefinedFunction occurrences="2">
      <code>\Aws\or_chain([self::class, 'legacySignatureProvider'], ClientResolver::_default_signature_provider())</code>
    </UndefinedFunction>
  </file>
  <file src="lib/private/Files/ObjectStore/S3ObjectTrait.php">
    <InternalMethod occurrences="1">
      <code>upload</code>
    </InternalMethod>
    <UndefinedFunction occurrences="1">
      <code>\Aws\serialize($command)</code>
    </UndefinedFunction>
  </file>
  <file src="lib/private/Files/ObjectStore/S3Signature.php">
    <NullArgument occurrences="1">
      <code>null</code>
    </NullArgument>
    <UndefinedFunction occurrences="2">
      <code>Psr7\modify_request($request, $modify)</code>
      <code>Psr7\parse_query($query)</code>
    </UndefinedFunction>
  </file>
  <file src="lib/private/Files/ObjectStore/StorageObjectStore.php">
    <InvalidReturnType occurrences="1">
      <code>string</code>
    </InvalidReturnType>
  </file>
  <file src="lib/private/Files/ObjectStore/Swift.php">
    <UndefinedFunction occurrences="2">
      <code>stream_for($handle)</code>
      <code>stream_for($handle)</code>
    </UndefinedFunction>
  </file>
  <file src="lib/private/Files/ObjectStore/SwiftFactory.php">
    <InvalidArrayOffset occurrences="1">
      <code>$this-&gt;params['url']</code>
    </InvalidArrayOffset>
  </file>
  <file src="lib/private/Files/Storage/Common.php">
    <ImplementedReturnTypeMismatch occurrences="1">
      <code>string|false</code>
    </ImplementedReturnTypeMismatch>
    <InvalidNullableReturnType occurrences="2">
      <code>array</code>
      <code>getMetaData</code>
    </InvalidNullableReturnType>
    <InvalidOperand occurrences="4">
      <code>!$permissions</code>
      <code>$result</code>
      <code>$result</code>
      <code>$result</code>
    </InvalidOperand>
    <InvalidReturnStatement occurrences="1">
      <code>$count</code>
    </InvalidReturnStatement>
    <InvalidReturnType occurrences="1">
      <code>file_put_contents</code>
    </InvalidReturnType>
    <NoInterfaceProperties occurrences="8">
      <code>$storage-&gt;cache</code>
      <code>$storage-&gt;cache</code>
      <code>$storage-&gt;propagator</code>
      <code>$storage-&gt;propagator</code>
      <code>$storage-&gt;scanner</code>
      <code>$storage-&gt;scanner</code>
      <code>$storage-&gt;updater</code>
      <code>$storage-&gt;updater</code>
    </NoInterfaceProperties>
    <NullableReturnStatement occurrences="2">
      <code>$this-&gt;getStorageCache()-&gt;getAvailability()</code>
      <code>null</code>
    </NullableReturnStatement>
  </file>
  <file src="lib/private/Files/Storage/DAV.php">
    <ImplementedReturnTypeMismatch occurrences="1">
      <code>int</code>
    </ImplementedReturnTypeMismatch>
    <InvalidClass occurrences="2">
      <code>ArrayCache</code>
      <code>ArrayCache</code>
    </InvalidClass>
    <InvalidNullableReturnType occurrences="1">
      <code>getETag</code>
    </InvalidNullableReturnType>
    <InvalidReturnStatement occurrences="2">
      <code>$response-&gt;getBody()</code>
      <code>$result</code>
    </InvalidReturnStatement>
    <InvalidReturnType occurrences="2">
      <code>fopen</code>
      <code>int</code>
    </InvalidReturnType>
    <NullArgument occurrences="1">
      <code>null</code>
    </NullArgument>
    <NullableReturnStatement occurrences="1">
      <code>null</code>
    </NullableReturnStatement>
  </file>
  <file src="lib/private/Files/Storage/FailedStorage.php">
    <InvalidReturnStatement occurrences="2">
      <code>new FailedCache()</code>
      <code>true</code>
    </InvalidReturnStatement>
    <InvalidReturnType occurrences="2">
      <code>getCache</code>
      <code>verifyPath</code>
    </InvalidReturnType>
    <InvalidScalarArgument occurrences="39">
      <code>$this-&gt;e-&gt;getCode()</code>
      <code>$this-&gt;e-&gt;getCode()</code>
      <code>$this-&gt;e-&gt;getCode()</code>
      <code>$this-&gt;e-&gt;getCode()</code>
      <code>$this-&gt;e-&gt;getCode()</code>
      <code>$this-&gt;e-&gt;getCode()</code>
      <code>$this-&gt;e-&gt;getCode()</code>
      <code>$this-&gt;e-&gt;getCode()</code>
      <code>$this-&gt;e-&gt;getCode()</code>
      <code>$this-&gt;e-&gt;getCode()</code>
      <code>$this-&gt;e-&gt;getCode()</code>
      <code>$this-&gt;e-&gt;getCode()</code>
      <code>$this-&gt;e-&gt;getCode()</code>
      <code>$this-&gt;e-&gt;getCode()</code>
      <code>$this-&gt;e-&gt;getCode()</code>
      <code>$this-&gt;e-&gt;getCode()</code>
      <code>$this-&gt;e-&gt;getCode()</code>
      <code>$this-&gt;e-&gt;getCode()</code>
      <code>$this-&gt;e-&gt;getCode()</code>
      <code>$this-&gt;e-&gt;getCode()</code>
      <code>$this-&gt;e-&gt;getCode()</code>
      <code>$this-&gt;e-&gt;getCode()</code>
      <code>$this-&gt;e-&gt;getCode()</code>
      <code>$this-&gt;e-&gt;getCode()</code>
      <code>$this-&gt;e-&gt;getCode()</code>
      <code>$this-&gt;e-&gt;getCode()</code>
      <code>$this-&gt;e-&gt;getCode()</code>
      <code>$this-&gt;e-&gt;getCode()</code>
      <code>$this-&gt;e-&gt;getCode()</code>
      <code>$this-&gt;e-&gt;getCode()</code>
      <code>$this-&gt;e-&gt;getCode()</code>
      <code>$this-&gt;e-&gt;getCode()</code>
      <code>$this-&gt;e-&gt;getCode()</code>
      <code>$this-&gt;e-&gt;getCode()</code>
      <code>$this-&gt;e-&gt;getCode()</code>
      <code>$this-&gt;e-&gt;getCode()</code>
      <code>$this-&gt;e-&gt;getCode()</code>
      <code>$this-&gt;e-&gt;getCode()</code>
      <code>$this-&gt;e-&gt;getCode()</code>
    </InvalidScalarArgument>
  </file>
  <file src="lib/private/Files/Storage/Flysystem.php">
    <InvalidReturnStatement occurrences="1">
      <code>$this-&gt;flysystem-&gt;getTimestamp($this-&gt;buildPath($path))</code>
    </InvalidReturnStatement>
    <InvalidReturnType occurrences="1">
      <code>filemtime</code>
    </InvalidReturnType>
    <ParamNameMismatch occurrences="4">
      <code>$source</code>
      <code>$source</code>
      <code>$target</code>
      <code>$target</code>
    </ParamNameMismatch>
  </file>
  <file src="lib/private/Files/Storage/Local.php">
    <ImplicitToStringCast occurrences="1">
      <code>$file</code>
    </ImplicitToStringCast>
    <InvalidNullableReturnType occurrences="1">
      <code>getMetaData</code>
    </InvalidNullableReturnType>
    <InvalidOperand occurrences="1">
      <code>$result</code>
    </InvalidOperand>
    <InvalidReturnStatement occurrences="3">
      <code>$helper-&gt;getFileSize($fullPath)</code>
      <code>$space</code>
      <code>file_put_contents($this-&gt;getSourcePath($path), $data)</code>
    </InvalidReturnStatement>
    <InvalidReturnType occurrences="3">
      <code>file_put_contents</code>
      <code>filesize</code>
      <code>free_space</code>
    </InvalidReturnType>
    <NullableReturnStatement occurrences="2">
      <code>$helper-&gt;getFileSize($fullPath)</code>
      <code>null</code>
    </NullableReturnStatement>
    <TypeDoesNotContainNull occurrences="2">
      <code>$space === false || is_null($space)</code>
      <code>is_null($space)</code>
    </TypeDoesNotContainNull>
    <TypeDoesNotContainType occurrences="1">
      <code>$stat === false</code>
    </TypeDoesNotContainType>
  </file>
  <file src="lib/private/Files/Storage/LocalRootStorage.php">
    <NoInterfaceProperties occurrences="2">
      <code>$storage-&gt;scanner</code>
      <code>$storage-&gt;scanner</code>
    </NoInterfaceProperties>
  </file>
  <file src="lib/private/Files/Storage/Wrapper/Availability.php">
    <InvalidNullableReturnType occurrences="34">
      <code>copy</code>
      <code>copyFromStorage</code>
      <code>file_exists</code>
      <code>file_get_contents</code>
      <code>file_put_contents</code>
      <code>filemtime</code>
      <code>filesize</code>
      <code>fopen</code>
      <code>free_space</code>
      <code>getDirectDownload</code>
      <code>getETag</code>
      <code>getLocalFile</code>
      <code>getMetaData</code>
      <code>getMimeType</code>
      <code>getOwner</code>
      <code>getPermissions</code>
      <code>hasUpdated</code>
      <code>hash</code>
      <code>isCreatable</code>
      <code>isDeletable</code>
      <code>isReadable</code>
      <code>isSharable</code>
      <code>isUpdatable</code>
      <code>is_dir</code>
      <code>is_file</code>
      <code>mkdir</code>
      <code>moveFromStorage</code>
      <code>opendir</code>
      <code>rename</code>
      <code>rmdir</code>
      <code>search</code>
      <code>stat</code>
      <code>touch</code>
      <code>unlink</code>
    </InvalidNullableReturnType>
    <InvalidReturnType occurrences="1">
      <code>\Traversable</code>
    </InvalidReturnType>
  </file>
  <file src="lib/private/Files/Storage/Wrapper/Encoding.php">
    <FalsableReturnStatement occurrences="12">
      <code>$result</code>
      <code>$this-&gt;storage-&gt;file_get_contents($this-&gt;findPathToUse($path))</code>
      <code>$this-&gt;storage-&gt;filemtime($this-&gt;findPathToUse($path))</code>
      <code>$this-&gt;storage-&gt;filesize($this-&gt;findPathToUse($path))</code>
      <code>$this-&gt;storage-&gt;free_space($this-&gt;findPathToUse($path))</code>
      <code>$this-&gt;storage-&gt;getETag($this-&gt;findPathToUse($path))</code>
      <code>$this-&gt;storage-&gt;getLocalFile($this-&gt;findPathToUse($path))</code>
      <code>$this-&gt;storage-&gt;getMimeType($this-&gt;findPathToUse($path))</code>
      <code>$this-&gt;storage-&gt;hash($type, $this-&gt;findPathToUse($path), $raw)</code>
      <code>$this-&gt;storage-&gt;opendir($this-&gt;findPathToUse($path))</code>
      <code>$this-&gt;storage-&gt;search($query)</code>
      <code>$this-&gt;storage-&gt;stat($this-&gt;findPathToUse($path))</code>
    </FalsableReturnStatement>
    <ImplementedReturnTypeMismatch occurrences="1">
      <code>bool</code>
    </ImplementedReturnTypeMismatch>
    <InvalidReturnStatement occurrences="1">
      <code>$this-&gt;storage-&gt;filetype($this-&gt;findPathToUse($path))</code>
    </InvalidReturnStatement>
    <InvalidReturnType occurrences="1">
      <code>bool</code>
    </InvalidReturnType>
    <UndefinedInterfaceMethod occurrences="13">
      <code>$this-&gt;namesCache</code>
      <code>$this-&gt;namesCache</code>
      <code>$this-&gt;namesCache</code>
      <code>$this-&gt;namesCache</code>
      <code>$this-&gt;namesCache</code>
      <code>$this-&gt;namesCache</code>
      <code>$this-&gt;namesCache</code>
      <code>$this-&gt;namesCache</code>
      <code>$this-&gt;namesCache</code>
      <code>$this-&gt;namesCache</code>
      <code>$this-&gt;namesCache</code>
      <code>$this-&gt;namesCache</code>
      <code>$this-&gt;namesCache</code>
    </UndefinedInterfaceMethod>
  </file>
  <file src="lib/private/Files/Storage/Wrapper/Encryption.php">
    <FalsableReturnStatement occurrences="5">
      <code>$stat</code>
      <code>$this-&gt;storage-&gt;file_get_contents($path)</code>
      <code>$this-&gt;storage-&gt;filesize($path)</code>
      <code>$this-&gt;storage-&gt;getLocalFile($path)</code>
      <code>false</code>
    </FalsableReturnStatement>
    <ImplementedReturnTypeMismatch occurrences="1">
      <code>resource|bool</code>
    </ImplementedReturnTypeMismatch>
    <InvalidArgument occurrences="2">
      <code>$source</code>
      <code>$target</code>
    </InvalidArgument>
    <InvalidNullableReturnType occurrences="1">
      <code>array</code>
    </InvalidNullableReturnType>
    <InvalidOperand occurrences="3">
      <code>$result</code>
      <code>$result</code>
      <code>$result</code>
    </InvalidOperand>
    <InvalidReturnStatement occurrences="2">
      <code>$newUnencryptedSize</code>
      <code>$written</code>
    </InvalidReturnStatement>
    <InvalidReturnType occurrences="2">
      <code>bool</code>
      <code>int</code>
    </InvalidReturnType>
    <InvalidScalarArgument occurrences="2">
      <code>$lastChunkPos</code>
      <code>$newUnencryptedSize</code>
    </InvalidScalarArgument>
    <NullableReturnStatement occurrences="1">
      <code>null</code>
    </NullableReturnStatement>
  </file>
  <file src="lib/private/Files/Storage/Wrapper/Jail.php">
    <FalsableReturnStatement occurrences="12">
      <code>$this-&gt;getWrapperStorage()-&gt;file_get_contents($this-&gt;getUnjailedPath($path))</code>
      <code>$this-&gt;getWrapperStorage()-&gt;filemtime($this-&gt;getUnjailedPath($path))</code>
      <code>$this-&gt;getWrapperStorage()-&gt;filesize($this-&gt;getUnjailedPath($path))</code>
      <code>$this-&gt;getWrapperStorage()-&gt;fopen($this-&gt;getUnjailedPath($path), $mode)</code>
      <code>$this-&gt;getWrapperStorage()-&gt;free_space($this-&gt;getUnjailedPath($path))</code>
      <code>$this-&gt;getWrapperStorage()-&gt;getETag($this-&gt;getUnjailedPath($path))</code>
      <code>$this-&gt;getWrapperStorage()-&gt;getLocalFile($this-&gt;getUnjailedPath($path))</code>
      <code>$this-&gt;getWrapperStorage()-&gt;getMimeType($this-&gt;getUnjailedPath($path))</code>
      <code>$this-&gt;getWrapperStorage()-&gt;hash($type, $this-&gt;getUnjailedPath($path), $raw)</code>
      <code>$this-&gt;getWrapperStorage()-&gt;opendir($this-&gt;getUnjailedPath($path))</code>
      <code>$this-&gt;getWrapperStorage()-&gt;search($query)</code>
      <code>$this-&gt;getWrapperStorage()-&gt;stat($this-&gt;getUnjailedPath($path))</code>
    </FalsableReturnStatement>
    <ImplementedReturnTypeMismatch occurrences="1">
      <code>bool</code>
    </ImplementedReturnTypeMismatch>
    <InvalidReturnStatement occurrences="1">
      <code>$this-&gt;getWrapperStorage()-&gt;filetype($this-&gt;getUnjailedPath($path))</code>
    </InvalidReturnStatement>
    <InvalidReturnType occurrences="1">
      <code>bool</code>
    </InvalidReturnType>
  </file>
  <file src="lib/private/Files/Storage/Wrapper/PermissionsMask.php">
    <FalsableReturnStatement occurrences="1">
      <code>$this-&gt;checkMask($permissions) ? parent::fopen($path, $mode) : false</code>
    </FalsableReturnStatement>
  </file>
  <file src="lib/private/Files/Storage/Wrapper/Quota.php">
    <FalsableReturnStatement occurrences="2">
      <code>$source</code>
      <code>$this-&gt;storage-&gt;free_space($path)</code>
    </FalsableReturnStatement>
    <InvalidReturnStatement occurrences="1">
      <code>$extension === 'part'</code>
    </InvalidReturnStatement>
    <InvalidReturnType occurrences="1">
      <code>string</code>
    </InvalidReturnType>
    <InvalidScalarArgument occurrences="1">
      <code>'ext'</code>
    </InvalidScalarArgument>
    <ParamNameMismatch occurrences="2">
      <code>$source</code>
      <code>$target</code>
    </ParamNameMismatch>
  </file>
  <file src="lib/private/Files/Storage/Wrapper/Wrapper.php">
    <FalsableReturnStatement occurrences="13">
      <code>$this-&gt;getWrapperStorage()-&gt;file_get_contents($path)</code>
      <code>$this-&gt;getWrapperStorage()-&gt;filemtime($path)</code>
      <code>$this-&gt;getWrapperStorage()-&gt;filesize($path)</code>
      <code>$this-&gt;getWrapperStorage()-&gt;fopen($path, $mode)</code>
      <code>$this-&gt;getWrapperStorage()-&gt;free_space($path)</code>
      <code>$this-&gt;getWrapperStorage()-&gt;getDirectDownload($path)</code>
      <code>$this-&gt;getWrapperStorage()-&gt;getETag($path)</code>
      <code>$this-&gt;getWrapperStorage()-&gt;getLocalFile($path)</code>
      <code>$this-&gt;getWrapperStorage()-&gt;getMimeType($path)</code>
      <code>$this-&gt;getWrapperStorage()-&gt;hash($type, $path, $raw)</code>
      <code>$this-&gt;getWrapperStorage()-&gt;opendir($path)</code>
      <code>$this-&gt;getWrapperStorage()-&gt;search($query)</code>
      <code>$this-&gt;getWrapperStorage()-&gt;stat($path)</code>
    </FalsableReturnStatement>
    <ImplementedReturnTypeMismatch occurrences="1">
      <code>bool</code>
    </ImplementedReturnTypeMismatch>
    <InvalidReturnStatement occurrences="2">
      <code>$this-&gt;getWrapperStorage()-&gt;filetype($path)</code>
      <code>$this-&gt;getWrapperStorage()-&gt;test()</code>
    </InvalidReturnStatement>
    <InvalidReturnType occurrences="2">
      <code>bool</code>
      <code>true</code>
    </InvalidReturnType>
  </file>
  <file src="lib/private/Files/Stream/SeekableHttpStream.php">
    <FalsableReturnStatement occurrences="3">
      <code>false</code>
      <code>false</code>
      <code>false</code>
    </FalsableReturnStatement>
    <InvalidPropertyAssignmentValue occurrences="2">
      <code>$this-&gt;current</code>
      <code>$this-&gt;current</code>
    </InvalidPropertyAssignmentValue>
    <InvalidReturnType occurrences="2">
      <code>stream_close</code>
      <code>stream_flush</code>
    </InvalidReturnType>
  </file>
  <file src="lib/private/Files/Type/Loader.php">
    <InvalidReturnStatement occurrences="1">
      <code>$update-&gt;execute()</code>
    </InvalidReturnStatement>
    <InvalidReturnType occurrences="1">
      <code>int</code>
    </InvalidReturnType>
  </file>
  <file src="lib/private/Files/Utils/Scanner.php">
    <InvalidReturnStatement occurrences="1">
      <code>$mounts</code>
    </InvalidReturnStatement>
    <InvalidReturnType occurrences="1">
      <code>\OC\Files\Mount\MountPoint[]</code>
    </InvalidReturnType>
  </file>
  <file src="lib/private/Files/View.php">
    <InvalidArgument occurrences="3">
      <code>$mount</code>
      <code>$mount</code>
    </InvalidArgument>
    <InvalidNullableReturnType occurrences="2">
      <code>\OCP\Files\Mount\IMountPoint</code>
      <code>string</code>
    </InvalidNullableReturnType>
    <InvalidReturnStatement occurrences="1">
      <code>$results</code>
    </InvalidReturnStatement>
    <InvalidReturnType occurrences="1">
      <code>\OC\Files\Mount\MountPoint</code>
    </InvalidReturnType>
    <InvalidScalarArgument occurrences="3">
      <code>$fileId</code>
      <code>$mtime</code>
      <code>$user</code>
    </InvalidScalarArgument>
    <NullableReturnStatement occurrences="6">
      <code>$mount</code>
      <code>Filesystem::getMountManager()-&gt;find($this-&gt;getAbsolutePath($path))</code>
      <code>null</code>
      <code>null</code>
      <code>null</code>
      <code>null</code>
    </NullableReturnStatement>
    <RedundantCondition occurrences="3">
      <code>$result &amp;&amp; in_array('delete', $hooks) and $result</code>
      <code>$storage1</code>
      <code>is_resource($source)</code>
    </RedundantCondition>
    <UndefinedDocblockClass occurrences="2">
      <code>$storage</code>
      <code>[$storage, $internalPath]</code>
    </UndefinedDocblockClass>
  </file>
  <file src="lib/private/FullTextSearch/Model/IndexDocument.php">
    <TypeDoesNotContainNull occurrences="1">
      <code>is_null($this-&gt;getContent())</code>
    </TypeDoesNotContainNull>
  </file>
  <file src="lib/private/Group/Database.php">
    <InvalidArgument occurrences="1"/>
    <InvalidArrayOffset occurrences="1">
      <code>$this-&gt;groupCache[$gid]['displayname']</code>
    </InvalidArrayOffset>
    <InvalidPropertyAssignmentValue occurrences="3">
      <code>$this-&gt;groupCache</code>
      <code>$this-&gt;groupCache</code>
      <code>$this-&gt;groupCache</code>
    </InvalidPropertyAssignmentValue>
  </file>
  <file src="lib/private/Group/Group.php">
    <InvalidArgument occurrences="7">
      <code>IGroup::class . '::postAddUser'</code>
      <code>IGroup::class . '::postDelete'</code>
      <code>IGroup::class . '::postRemoveUser'</code>
      <code>IGroup::class . '::preAddUser'</code>
      <code>IGroup::class . '::preDelete'</code>
      <code>IGroup::class . '::preRemoveUser'</code>
      <code>bool</code>
    </InvalidArgument>
    <InvalidOperand occurrences="1">
      <code>$hide</code>
    </InvalidOperand>
    <InvalidReturnStatement occurrences="1">
      <code>$users</code>
    </InvalidReturnStatement>
    <InvalidReturnType occurrences="1">
      <code>int|bool</code>
    </InvalidReturnType>
    <MoreSpecificImplementedParamType occurrences="1">
      <code>$user</code>
    </MoreSpecificImplementedParamType>
    <RedundantCondition occurrences="3">
      <code>$this-&gt;emitter</code>
      <code>$this-&gt;emitter</code>
      <code>$this-&gt;emitter</code>
    </RedundantCondition>
    <TooManyArguments occurrences="6">
      <code>dispatch</code>
      <code>dispatch</code>
      <code>dispatch</code>
      <code>dispatch</code>
      <code>dispatch</code>
      <code>dispatch</code>
    </TooManyArguments>
    <UndefinedMethod occurrences="4">
      <code>addToGroup</code>
      <code>countUsersInGroup</code>
      <code>deleteGroup</code>
      <code>removeFromGroup</code>
    </UndefinedMethod>
  </file>
  <file src="lib/private/Group/Manager.php">
    <InvalidArgument occurrences="1">
      <code>$groupId</code>
    </InvalidArgument>
    <InvalidOperand occurrences="1">
      <code>$groupId</code>
    </InvalidOperand>
    <InvalidReturnStatement occurrences="1">
      <code>$groups</code>
    </InvalidReturnStatement>
    <InvalidReturnType occurrences="1">
      <code>\OC\Group\Group[]</code>
    </InvalidReturnType>
    <UndefinedInterfaceMethod occurrences="3">
      <code>createGroup</code>
      <code>getGroupDetails</code>
      <code>isAdmin</code>
    </UndefinedInterfaceMethod>
  </file>
  <file src="lib/private/Group/MetaData.php">
    <InvalidPropertyAssignmentValue occurrences="2">
      <code>$sortMode</code>
      <code>self::SORT_NONE</code>
    </InvalidPropertyAssignmentValue>
  </file>
  <file src="lib/private/Http/Client/Response.php">
    <InvalidNullableReturnType occurrences="1">
      <code>string|resource</code>
    </InvalidNullableReturnType>
    <NullableReturnStatement occurrences="1"/>
  </file>
  <file src="lib/private/Installer.php">
    <FalsableReturnStatement occurrences="1">
      <code>false</code>
    </FalsableReturnStatement>
    <InvalidArrayOffset occurrences="2">
      <code>$app['path']</code>
      <code>$app['path']</code>
    </InvalidArrayOffset>
    <NullArgument occurrences="1">
      <code>null</code>
    </NullArgument>
    <RedundantCondition occurrences="1">
      <code>$archive</code>
    </RedundantCondition>
  </file>
  <file src="lib/private/IntegrityCheck/Checker.php">
    <InvalidArrayAccess occurrences="3">
      <code>$x509-&gt;getDN(X509::DN_OPENSSL)['CN']</code>
      <code>$x509-&gt;getDN(X509::DN_OPENSSL)['CN']</code>
      <code>$x509-&gt;getDN(true)['CN']</code>
    </InvalidArrayAccess>
    <UndefinedInterfaceMethod occurrences="2">
      <code>getAllAliases</code>
      <code>getOnlyDefaultAliases</code>
    </UndefinedInterfaceMethod>
  </file>
  <file src="lib/private/L10N/Factory.php">
    <ImplementedReturnTypeMismatch occurrences="1">
      <code>null|string</code>
    </ImplementedReturnTypeMismatch>
    <LessSpecificImplementedReturnType occurrences="2">
      <code>array</code>
      <code>array|mixed</code>
    </LessSpecificImplementedReturnType>
  </file>
  <file src="lib/private/L10N/L10N.php">
    <InvalidPropertyAssignmentValue occurrences="1"/>
    <InvalidReturnStatement occurrences="1">
      <code>$this-&gt;pluralFormFunction</code>
    </InvalidReturnStatement>
    <InvalidReturnType occurrences="1">
      <code>\Closure</code>
    </InvalidReturnType>
  </file>
  <file src="lib/private/LargeFileHelper.php">
    <InvalidOperand occurrences="2">
      <code>$matches[1]</code>
      <code>$result</code>
    </InvalidOperand>
    <InvalidScalarArgument occurrences="1">
      <code>$data</code>
    </InvalidScalarArgument>
  </file>
  <file src="lib/private/Lockdown/Filesystem/NullCache.php">
    <InvalidNullableReturnType occurrences="1">
      <code>get</code>
    </InvalidNullableReturnType>
    <InvalidReturnStatement occurrences="1">
      <code>[]</code>
    </InvalidReturnStatement>
    <InvalidReturnType occurrences="1">
      <code>getIncomplete</code>
    </InvalidReturnType>
    <NullableReturnStatement occurrences="1"/>
  </file>
  <file src="lib/private/Lockdown/Filesystem/NullStorage.php">
    <InvalidNullableReturnType occurrences="2">
      <code>getOwner</code>
      <code>getPermissions</code>
    </InvalidNullableReturnType>
    <InvalidReturnStatement occurrences="2">
      <code>new IteratorDirectory([])</code>
      <code>new NullCache()</code>
    </InvalidReturnStatement>
    <InvalidReturnType occurrences="2">
      <code>getCache</code>
      <code>opendir</code>
    </InvalidReturnType>
    <NullableReturnStatement occurrences="2">
      <code>null</code>
      <code>null</code>
    </NullableReturnStatement>
    <TooManyArguments occurrences="1">
      <code>new IteratorDirectory([])</code>
    </TooManyArguments>
  </file>
  <file src="lib/private/Lockdown/LockdownManager.php">
    <InvalidFunctionCall occurrences="1">
      <code>$callback()</code>
    </InvalidFunctionCall>
    <InvalidPropertyAssignmentValue occurrences="1">
      <code>$sessionCallback</code>
    </InvalidPropertyAssignmentValue>
  </file>
  <file src="lib/private/Log.php">
    <RedundantCondition occurrences="1">
      <code>$request</code>
    </RedundantCondition>
  </file>
  <file src="lib/private/Log/File.php">
    <TypeDoesNotContainNull occurrences="1">
      <code>$limit === null</code>
    </TypeDoesNotContainNull>
  </file>
  <file src="lib/private/Log/LogDetails.php">
    <RedundantCondition occurrences="1">
      <code>is_string($request-&gt;getMethod())</code>
    </RedundantCondition>
  </file>
  <file src="lib/private/Log/Systemdlog.php">
    <UndefinedFunction occurrences="1"/>
  </file>
  <file src="lib/private/Mail/Mailer.php">
    <InvalidNullableReturnType occurrences="1">
      <code>string[]</code>
    </InvalidNullableReturnType>
    <NullableReturnStatement occurrences="1">
      <code>$failedRecipients</code>
    </NullableReturnStatement>
    <UndefinedInterfaceMethod occurrences="3">
      <code>getSubject</code>
      <code>getSwiftMessage</code>
      <code>getTo</code>
    </UndefinedInterfaceMethod>
  </file>
  <file src="lib/private/Memcache/APCu.php">
    <InvalidReturnStatement occurrences="5">
      <code>apcu_add($this-&gt;getPrefix() . $key, $value, $ttl)</code>
      <code>apcu_delete($iter)</code>
      <code>apcu_delete($this-&gt;getPrefix() . $key)</code>
      <code>apcu_exists($this-&gt;getPrefix() . $key)</code>
      <code>apcu_store($this-&gt;getPrefix() . $key, $value, $ttl)</code>
    </InvalidReturnStatement>
    <InvalidReturnType occurrences="5">
      <code>bool</code>
      <code>clear</code>
      <code>hasKey</code>
      <code>remove</code>
      <code>set</code>
    </InvalidReturnType>
  </file>
  <file src="lib/private/Memcache/Cache.php">
    <LessSpecificImplementedReturnType occurrences="4">
      <code>mixed</code>
      <code>mixed</code>
      <code>mixed</code>
      <code>mixed</code>
    </LessSpecificImplementedReturnType>
  </file>
  <file src="lib/private/Memcache/Factory.php">
    <TypeDoesNotContainType occurrences="1">
      <code>$lockingCacheClass &amp;&amp; class_exists($distributedCacheClass)</code>
    </TypeDoesNotContainType>
  </file>
  <file src="lib/private/Memcache/Memcached.php">
    <RedundantCondition occurrences="1">
      <code>method_exists(self::$cache, 'deleteMulti')</code>
    </RedundantCondition>
    <TypeDoesNotContainType occurrences="1">
      <code>\Memcached::HAVE_IGBINARY</code>
    </TypeDoesNotContainType>
  </file>
  <file src="lib/private/Memcache/Redis.php">
    <InvalidMethodCall occurrences="2">
      <code>exec</code>
      <code>exec</code>
    </InvalidMethodCall>
    <InvalidReturnStatement occurrences="1">
      <code>self::$cache-&gt;exists($this-&gt;getNameSpace() . $key)</code>
    </InvalidReturnStatement>
    <InvalidReturnType occurrences="1">
      <code>hasKey</code>
    </InvalidReturnType>
  </file>
  <file src="lib/private/Migration/BackgroundRepair.php">
    <MoreSpecificImplementedParamType occurrences="1">
      <code>$jobList</code>
    </MoreSpecificImplementedParamType>
  </file>
  <file src="lib/private/Notification/Manager.php">
    <TypeDoesNotContainType occurrences="2">
      <code>!($notification instanceof INotification)</code>
      <code>!($notification instanceof INotification)</code>
    </TypeDoesNotContainType>
  </file>
  <file src="lib/private/Preview/BackgroundCleanupJob.php">
    <InvalidReturnStatement occurrences="1">
      <code>[]</code>
    </InvalidReturnStatement>
  </file>
  <file src="lib/private/Preview/Bitmap.php">
    <ImplicitToStringCast occurrences="1">
      <code>$bp</code>
    </ImplicitToStringCast>
  </file>
  <file src="lib/private/Preview/Generator.php">
    <InvalidArgument occurrences="2">
      <code>$maxPreviewImage</code>
      <code>IPreview::EVENT</code>
    </InvalidArgument>
    <InvalidNullableReturnType occurrences="1">
      <code>ISimpleFile</code>
    </InvalidNullableReturnType>
    <InvalidScalarArgument occurrences="2">
      <code>$file-&gt;getId()</code>
      <code>$file-&gt;getId()</code>
    </InvalidScalarArgument>
    <MismatchingDocblockParamType occurrences="1">
      <code>ISimpleFile</code>
    </MismatchingDocblockParamType>
    <NullableReturnStatement occurrences="1">
      <code>$preview</code>
    </NullableReturnStatement>
    <TooManyArguments occurrences="1">
      <code>dispatch</code>
    </TooManyArguments>
    <UndefinedInterfaceMethod occurrences="7">
      <code>height</code>
      <code>height</code>
      <code>preciseResizeCopy</code>
      <code>resizeCopy</code>
      <code>valid</code>
      <code>width</code>
      <code>width</code>
    </UndefinedInterfaceMethod>
  </file>
  <file src="lib/private/Preview/GeneratorHelper.php">
    <InvalidNullableReturnType occurrences="1">
      <code>bool|IImage</code>
    </InvalidNullableReturnType>
    <NullableReturnStatement occurrences="1">
      <code>$provider-&gt;getThumbnail($file, $maxWidth, $maxHeight)</code>
    </NullableReturnStatement>
  </file>
  <file src="lib/private/Preview/HEIC.php">
    <ImplicitToStringCast occurrences="1">
      <code>$bp</code>
    </ImplicitToStringCast>
  </file>
  <file src="lib/private/Preview/Movie.php">
    <InvalidScalarArgument occurrences="2">
      <code>$second</code>
      <code>$second</code>
    </InvalidScalarArgument>
  </file>
  <file src="lib/private/Preview/Office.php">
    <ForbiddenCode occurrences="3">
      <code>shell_exec($exec)</code>
      <code>shell_exec('command -v libreoffice')</code>
      <code>shell_exec('command -v openoffice')</code>
    </ForbiddenCode>
    <ImplicitToStringCast occurrences="1">
      <code>$png</code>
    </ImplicitToStringCast>
  </file>
  <file src="lib/private/Preview/ProviderV1Adapter.php">
    <InvalidReturnStatement occurrences="1">
      <code>$thumbnail === false ? null: $thumbnail</code>
    </InvalidReturnStatement>
    <InvalidReturnType occurrences="1">
      <code>?IImage</code>
    </InvalidReturnType>
  </file>
  <file src="lib/private/Preview/ProviderV2.php">
    <FalsableReturnStatement occurrences="1">
      <code>$file-&gt;getStorage()-&gt;getLocalFile($file-&gt;getInternalPath())</code>
    </FalsableReturnStatement>
  </file>
  <file src="lib/private/Preview/SVG.php">
    <ImplicitToStringCast occurrences="1">
      <code>$svg</code>
    </ImplicitToStringCast>
  </file>
  <file src="lib/private/PreviewManager.php">
    <ForbiddenCode occurrences="2">
      <code>shell_exec('command -v libreoffice')</code>
      <code>shell_exec('command -v openoffice')</code>
    </ForbiddenCode>
  </file>
  <file src="lib/private/RedisFactory.php">
    <InvalidPropertyAssignmentValue occurrences="2">
      <code>new \RedisCluster(null, $config['seeds'], $timeout, $readTimeout)</code>
      <code>new \RedisCluster(null, $config['seeds'], $timeout, $readTimeout, false, $config['password'])</code>
    </InvalidPropertyAssignmentValue>
    <InvalidScalarArgument occurrences="1">
      <code>\RedisCluster::OPT_SLAVE_FAILOVER</code>
    </InvalidScalarArgument>
  </file>
  <file src="lib/private/Remote/Api/OCS.php">
    <ImplementedReturnTypeMismatch occurrences="1">
      <code>array</code>
    </ImplementedReturnTypeMismatch>
  </file>
  <file src="lib/private/Remote/Instance.php">
    <InvalidReturnStatement occurrences="1">
      <code>$request-&gt;getBody()</code>
    </InvalidReturnStatement>
    <InvalidReturnType occurrences="1">
      <code>bool|string</code>
    </InvalidReturnType>
    <InvalidScalarArgument occurrences="1">
      <code>$response</code>
    </InvalidScalarArgument>
  </file>
  <file src="lib/private/Repair.php">
    <InvalidArgument occurrences="1">
      <code>"$scope::$method"</code>
    </InvalidArgument>
    <TooManyArguments occurrences="1">
      <code>dispatch</code>
    </TooManyArguments>
  </file>
  <file src="lib/private/Repair/RemoveLinkShares.php">
    <ImplicitToStringCast occurrences="2">
      <code>$query-&gt;createFunction('(' . $subQuery-&gt;getSQL() . ')')</code>
      <code>$subQuery-&gt;createFunction('(' . $subSubQuery-&gt;getSQL() . ')')</code>
    </ImplicitToStringCast>
    <InvalidPropertyAssignmentValue occurrences="1">
      <code>$this-&gt;userToNotify</code>
    </InvalidPropertyAssignmentValue>
    <InvalidReturnStatement occurrences="1">
      <code>$query-&gt;execute()</code>
    </InvalidReturnStatement>
    <InvalidReturnType occurrences="1">
      <code>\Doctrine\DBAL\Driver\Statement</code>
    </InvalidReturnType>
  </file>
  <file src="lib/private/Repair/RepairMimeTypes.php">
    <InvalidOperand occurrences="1">
      <code>\OC_DB::executeAudited(self::updateByNameStmt(), [$mimetypeId, $this-&gt;folderMimeTypeId, $mimetypeId, '%.' . $extension])</code>
    </InvalidOperand>
  </file>
  <file src="lib/private/Route/Router.php">
    <InvalidClass occurrences="1">
      <code>\OC_APP</code>
    </InvalidClass>
    <InvalidNullableReturnType occurrences="1">
      <code>string</code>
    </InvalidNullableReturnType>
    <NullableReturnStatement occurrences="1">
      <code>$this-&gt;collectionName</code>
    </NullableReturnStatement>
    <RedundantCondition occurrences="1">
      <code>$file !== false</code>
    </RedundantCondition>
  </file>
  <file src="lib/private/Search.php">
    <RedundantCondition occurrences="1">
      <code>$provider instanceof Provider</code>
    </RedundantCondition>
  </file>
  <file src="lib/private/Search/Result/File.php">
    <InvalidPropertyAssignmentValue occurrences="4">
      <code>$data-&gt;getId()</code>
      <code>$data-&gt;getMtime()</code>
      <code>$data-&gt;getPermissions()</code>
      <code>$this-&gt;hasPreview($data)</code>
    </InvalidPropertyAssignmentValue>
  </file>
  <file src="lib/private/Security/Bruteforce/Throttler.php">
    <NullArgument occurrences="1">
      <code>null</code>
    </NullArgument>
  </file>
  <file src="lib/private/Security/CSP/ContentSecurityPolicyNonceManager.php">
    <NoInterfaceProperties occurrences="1">
      <code>$this-&gt;request-&gt;server</code>
    </NoInterfaceProperties>
  </file>
  <file src="lib/private/Security/Certificate.php">
    <ImplementedReturnTypeMismatch occurrences="3">
      <code>string|null</code>
      <code>string|null</code>
      <code>string|null</code>
    </ImplementedReturnTypeMismatch>
  </file>
  <file src="lib/private/Security/CertificateManager.php">
    <NullArgument occurrences="1">
      <code>null</code>
    </NullArgument>
  </file>
  <file src="lib/private/Security/CredentialsManager.php">
    <InvalidReturnStatement occurrences="2">
      <code>$qb-&gt;execute()</code>
      <code>$qb-&gt;execute()</code>
    </InvalidReturnStatement>
    <InvalidReturnType occurrences="2">
      <code>int</code>
      <code>int</code>
    </InvalidReturnType>
  </file>
  <file src="lib/private/Security/Crypto.php">
    <InternalMethod occurrences="6">
      <code>decrypt</code>
      <code>encrypt</code>
      <code>setIV</code>
      <code>setIV</code>
      <code>setPassword</code>
      <code>setPassword</code>
    </InternalMethod>
  </file>
  <file src="lib/private/Server.php">
    <ImplementedReturnTypeMismatch occurrences="3">
      <code>\OCP\Calendar\Resource\IManager</code>
      <code>\OCP\Calendar\Room\IManager</code>
      <code>\OCP\Files\Folder|null</code>
    </ImplementedReturnTypeMismatch>
    <InternalMethod occurrences="1">
      <code>setSQLLogger</code>
    </InternalMethod>
    <InvalidCatch occurrences="1"/>
    <InvalidScalarArgument occurrences="1">
      <code>$uid</code>
    </InvalidScalarArgument>
    <MoreSpecificImplementedParamType occurrences="1">
      <code>$userId</code>
    </MoreSpecificImplementedParamType>
    <UndefinedDocblockClass occurrences="1">
      <code>\OC\OCSClient</code>
    </UndefinedDocblockClass>
  </file>
  <file src="lib/private/ServerContainer.php">
    <InvalidPropertyAssignmentValue occurrences="1">
      <code>$this-&gt;hasNoAppContainer</code>
    </InvalidPropertyAssignmentValue>
  </file>
  <file src="lib/private/Session/Internal.php">
    <MoreSpecificImplementedParamType occurrences="1">
      <code>$value</code>
    </MoreSpecificImplementedParamType>
  </file>
  <file src="lib/private/Session/Memory.php">
    <MoreSpecificImplementedParamType occurrences="1">
      <code>$value</code>
    </MoreSpecificImplementedParamType>
  </file>
  <file src="lib/private/Setup.php">
    <InvalidScalarArgument occurrences="2">
      <code>microtime(true)</code>
      <code>microtime(true)</code>
    </InvalidScalarArgument>
    <RedundantCondition occurrences="1">
      <code>$content !== ''</code>
    </RedundantCondition>
  </file>
  <file src="lib/private/Setup/AbstractDatabase.php">
    <UndefinedThisPropertyFetch occurrences="4">
      <code>$this-&gt;dbprettyname</code>
      <code>$this-&gt;dbprettyname</code>
      <code>$this-&gt;dbprettyname</code>
      <code>$this-&gt;dbprettyname</code>
    </UndefinedThisPropertyFetch>
  </file>
  <file src="lib/private/Setup/MySQL.php">
    <InvalidReturnType occurrences="1">
      <code>array</code>
    </InvalidReturnType>
  </file>
  <file src="lib/private/Share/Share.php">
    <FalsableReturnStatement occurrences="1">
      <code>false</code>
    </FalsableReturnStatement>
    <InvalidArgument occurrences="1">
      <code>$arguments</code>
    </InvalidArgument>
    <InvalidOperand occurrences="1">
      <code>!self::isResharingAllowed()</code>
    </InvalidOperand>
    <InvalidScalarArgument occurrences="3">
      <code>$shareWith</code>
      <code>\OC_User::getUser()</code>
      <code>\OC_User::getUser()</code>
    </InvalidScalarArgument>
    <UndefinedInterfaceMethod occurrences="2">
      <code>getParents</code>
      <code>getParents</code>
    </UndefinedInterfaceMethod>
  </file>
  <file src="lib/private/Share20/DefaultShareProvider.php">
    <InvalidReturnStatement occurrences="1">
      <code>$shares</code>
    </InvalidReturnStatement>
    <InvalidReturnType occurrences="1">
      <code>getSharesInFolder</code>
    </InvalidReturnType>
    <InvalidScalarArgument occurrences="3">
      <code>$share-&gt;getId()</code>
      <code>$share-&gt;getId()</code>
      <code>(int)$data['id']</code>
    </InvalidScalarArgument>
    <TooManyArguments occurrences="1">
      <code>set</code>
    </TooManyArguments>
    <UndefinedInterfaceMethod occurrences="1">
      <code>getParent</code>
    </UndefinedInterfaceMethod>
  </file>
  <file src="lib/private/Share20/Manager.php">
    <InvalidArgument occurrences="7">
      <code>$data</code>
      <code>'OCP\Share::postAcceptShare'</code>
      <code>'OCP\Share::postShare'</code>
      <code>'OCP\Share::postUnshare'</code>
      <code>'OCP\Share::postUnshareFromSelf'</code>
      <code>'OCP\Share::preShare'</code>
      <code>'OCP\Share::preUnshare'</code>
    </InvalidArgument>
    <InvalidScalarArgument occurrences="3">
      <code>$id</code>
      <code>$this-&gt;shareApiLinkDefaultExpireDays()</code>
      <code>$this-&gt;shareApiLinkDefaultExpireDays()</code>
    </InvalidScalarArgument>
    <TooManyArguments occurrences="7">
      <code>dispatch</code>
      <code>dispatch</code>
      <code>dispatch</code>
      <code>dispatch</code>
      <code>dispatch</code>
      <code>dispatch</code>
      <code>update</code>
    </TooManyArguments>
    <UndefinedClass occurrences="1">
      <code>\OCA\Circles\Api\v1\Circles</code>
    </UndefinedClass>
    <UndefinedInterfaceMethod occurrences="1">
      <code>getChildren</code>
    </UndefinedInterfaceMethod>
  </file>
  <file src="lib/private/Share20/ProviderFactory.php">
    <InvalidNullableReturnType occurrences="2">
      <code>FederatedShareProvider</code>
      <code>ShareByMailProvider</code>
    </InvalidNullableReturnType>
    <InvalidReturnStatement occurrences="5">
      <code>$provider</code>
      <code>$provider</code>
      <code>$shares</code>
      <code>$this-&gt;roomShareProvider</code>
      <code>$this-&gt;shareByCircleProvider</code>
    </InvalidReturnStatement>
    <InvalidReturnType occurrences="3">
      <code>getAllProviders</code>
      <code>getProvider</code>
      <code>getProviderForType</code>
    </InvalidReturnType>
    <NullableReturnStatement occurrences="6">
      <code>null</code>
      <code>null</code>
      <code>null</code>
      <code>null</code>
      <code>null</code>
      <code>null</code>
    </NullableReturnStatement>
    <UndefinedClass occurrences="1">
      <code>\OCA\Circles\ShareByCircleProvider</code>
    </UndefinedClass>
    <UndefinedDocblockClass occurrences="5">
      <code>RoomShareProvider</code>
      <code>\OCA\Circles\ShareByCircleProvider</code>
      <code>\OCA\Talk\Share\RoomShareProvider</code>
      <code>private $roomShareProvider = null;</code>
      <code>private $shareByCircleProvider = null;</code>
    </UndefinedDocblockClass>
    <UndefinedInterfaceMethod occurrences="4">
      <code>getLazyRootFolder</code>
      <code>getLazyRootFolder</code>
      <code>getLazyRootFolder</code>
      <code>getLazyRootFolder</code>
    </UndefinedInterfaceMethod>
  </file>
  <file src="lib/private/Streamer.php">
    <InvalidArgument occurrences="1">
      <code>$fh</code>
    </InvalidArgument>
    <UndefinedInterfaceMethod occurrences="1">
      <code>get</code>
    </UndefinedInterfaceMethod>
  </file>
  <file src="lib/private/SubAdmin.php">
    <UndefinedInterfaceMethod occurrences="2">
      <code>listen</code>
      <code>listen</code>
    </UndefinedInterfaceMethod>
  </file>
  <file src="lib/private/Support/Subscription/Registry.php">
    <UndefinedInterfaceMethod occurrences="1">
      <code>getSupportedApps</code>
    </UndefinedInterfaceMethod>
  </file>
  <file src="lib/private/SystemTag/SystemTagManager.php">
    <FalsableReturnStatement occurrences="3">
      <code>false</code>
      <code>false</code>
      <code>false</code>
    </FalsableReturnStatement>
    <InvalidArgument occurrences="3">
      <code>ManagerEvent::EVENT_CREATE</code>
      <code>ManagerEvent::EVENT_DELETE</code>
      <code>ManagerEvent::EVENT_UPDATE</code>
    </InvalidArgument>
    <InvalidReturnType occurrences="2">
      <code>bool</code>
      <code>bool</code>
    </InvalidReturnType>
    <TooManyArguments occurrences="3">
      <code>dispatch</code>
      <code>dispatch</code>
      <code>dispatch</code>
    </TooManyArguments>
  </file>
  <file src="lib/private/SystemTag/SystemTagObjectMapper.php">
    <InvalidArgument occurrences="2">
      <code>MapperEvent::EVENT_ASSIGN</code>
      <code>MapperEvent::EVENT_UNASSIGN</code>
    </InvalidArgument>
    <TooManyArguments occurrences="2">
      <code>dispatch</code>
      <code>dispatch</code>
    </TooManyArguments>
  </file>
  <file src="lib/private/TagManager.php">
    <InvalidNullableReturnType occurrences="1">
      <code>\OCP\ITags</code>
    </InvalidNullableReturnType>
    <NullableReturnStatement occurrences="1">
      <code>null</code>
    </NullableReturnStatement>
  </file>
  <file src="lib/private/Tags.php">
    <InvalidArgument occurrences="1">
      <code>[$this-&gt;user, $this-&gt;type, $chunk]</code>
    </InvalidArgument>
    <InvalidScalarArgument occurrences="2">
      <code>$from</code>
      <code>$names</code>
    </InvalidScalarArgument>
    <MoreSpecificImplementedParamType occurrences="1">
      <code>$tag</code>
    </MoreSpecificImplementedParamType>
  </file>
  <file src="lib/private/TempManager.php">
    <FalsableReturnStatement occurrences="2">
      <code>false</code>
      <code>false</code>
    </FalsableReturnStatement>
  </file>
  <file src="lib/private/Template/JSConfigHelper.php">
    <NullArgument occurrences="2">
      <code>null</code>
      <code>null</code>
    </NullArgument>
  </file>
  <file src="lib/private/Template/JSResourceLocator.php">
    <InvalidOperand occurrences="6">
      <code>$this-&gt;appendIfExist($this-&gt;serverroot, $script.'.js')</code>
      <code>$this-&gt;appendIfExist($this-&gt;serverroot, $theme_dir.$script.'.js')</code>
      <code>$this-&gt;appendIfExist($this-&gt;serverroot, $theme_dir.'apps/'.$script.'.js')</code>
      <code>$this-&gt;appendIfExist($this-&gt;serverroot, $theme_dir.'core/'.$script.'.js')</code>
      <code>$this-&gt;appendIfExist($this-&gt;serverroot, 'apps/'.$script.'.js')</code>
      <code>$this-&gt;appendIfExist($this-&gt;serverroot, 'core/'.$script.'.js')</code>
    </InvalidOperand>
  </file>
  <file src="lib/private/Template/SCSSCacher.php">
    <InvalidScalarArgument occurrences="1">
      <code>Compiler::LINE_COMMENTS</code>
    </InvalidScalarArgument>
  </file>
  <file src="lib/private/TemplateLayout.php">
    <InvalidParamDefault occurrences="2">
      <code>string</code>
      <code>string</code>
    </InvalidParamDefault>
    <InvalidScalarArgument occurrences="4">
      <code>$appName</code>
      <code>$appName</code>
      <code>\OC_User::getUser()</code>
      <code>\OC_User::getUser()</code>
    </InvalidScalarArgument>
    <TooManyArguments occurrences="1">
      <code>Util::addScript('dist/unified-search', null, true)</code>
    </TooManyArguments>
    <UndefinedInterfaceMethod occurrences="1">
      <code>getInitialStates</code>
    </UndefinedInterfaceMethod>
  </file>
  <file src="lib/private/URLGenerator.php">
    <InvalidReturnStatement occurrences="1">
      <code>$path</code>
    </InvalidReturnStatement>
  </file>
  <file src="lib/private/Updater.php">
    <InvalidScalarArgument occurrences="13">
      <code>0</code>
      <code>0</code>
      <code>0</code>
      <code>0</code>
      <code>0</code>
      <code>0</code>
      <code>0</code>
      <code>0</code>
      <code>0</code>
      <code>1</code>
      <code>1</code>
      <code>1</code>
      <code>1</code>
    </InvalidScalarArgument>
    <UndefinedMethod occurrences="1">
      <code>\OC_DB::simulateUpdateDbFromStructure(\OC_App::getAppPath($appId) . '/appinfo/database.xml')</code>
    </UndefinedMethod>
  </file>
  <file src="lib/private/Updater/VersionCheck.php">
    <InvalidScalarArgument occurrences="2">
      <code>microtime(true)</code>
      <code>time()</code>
    </InvalidScalarArgument>
  </file>
  <file src="lib/private/User/Backend.php">
    <InvalidScalarArgument occurrences="2">
      <code>$limit</code>
      <code>$offset</code>
    </InvalidScalarArgument>
  </file>
  <file src="lib/private/User/Database.php">
    <FalsableReturnStatement occurrences="1">
      <code>false</code>
    </FalsableReturnStatement>
    <ImplicitToStringCast occurrences="1">
      <code>$query-&gt;func()-&gt;lower('displayname')</code>
    </ImplicitToStringCast>
    <InvalidArgument occurrences="1"/>
    <InvalidScalarArgument occurrences="2">
      <code>$offset</code>
      <code>$offset</code>
    </InvalidScalarArgument>
  </file>
  <file src="lib/private/User/Manager.php">
    <ImplementedReturnTypeMismatch occurrences="1">
      <code>array|int</code>
    </ImplementedReturnTypeMismatch>
    <InvalidNullableReturnType occurrences="1">
      <code>bool|IUser</code>
    </InvalidNullableReturnType>
    <InvalidScalarArgument occurrences="2">
      <code>$limit</code>
      <code>$offset</code>
    </InvalidScalarArgument>
    <NullableReturnStatement occurrences="2">
      <code>$this-&gt;createUserFromBackend($uid, $password, $backend)</code>
      <code>$this-&gt;createUserFromBackend($uid, $password, $backend)</code>
    </NullableReturnStatement>
    <UndefinedInterfaceMethod occurrences="4">
      <code>checkPassword</code>
      <code>countUsers</code>
      <code>createUser</code>
      <code>getUsersForUserValueCaseInsensitive</code>
    </UndefinedInterfaceMethod>
  </file>
  <file src="lib/private/User/Session.php">
    <ImplementedReturnTypeMismatch occurrences="1">
      <code>boolean|null</code>
    </ImplementedReturnTypeMismatch>
    <InvalidArgument occurrences="1">
      <code>IUser::class . '::firstLogin'</code>
    </InvalidArgument>
    <InvalidScalarArgument occurrences="2">
      <code>$this-&gt;timeFactory-&gt;getTime()</code>
      <code>$this-&gt;timeFactory-&gt;getTime()</code>
    </InvalidScalarArgument>
    <NoInterfaceProperties occurrences="2">
      <code>$request-&gt;server</code>
      <code>$request-&gt;server</code>
    </NoInterfaceProperties>
    <NullableReturnStatement occurrences="1">
      <code>null</code>
    </NullableReturnStatement>
    <TooManyArguments occurrences="1">
      <code>dispatch</code>
    </TooManyArguments>
  </file>
  <file src="lib/private/User/User.php">
    <InvalidArgument occurrences="5">
      <code>IUser::class . '::changeUser'</code>
      <code>IUser::class . '::postDelete'</code>
      <code>IUser::class . '::postSetPassword'</code>
      <code>IUser::class . '::preDelete'</code>
      <code>IUser::class . '::preSetPassword'</code>
    </InvalidArgument>
    <InvalidNullableReturnType occurrences="1">
      <code>getBackend</code>
    </InvalidNullableReturnType>
    <InvalidPropertyAssignmentValue occurrences="1">
      <code>$this-&gt;config-&gt;getUserValue($uid, 'login', 'lastLogin', 0)</code>
    </InvalidPropertyAssignmentValue>
    <InvalidReturnStatement occurrences="1">
      <code>$image</code>
    </InvalidReturnStatement>
    <InvalidReturnType occurrences="1">
      <code>IImage|null</code>
    </InvalidReturnType>
    <InvalidScalarArgument occurrences="2">
      <code>$quota</code>
      <code>$this-&gt;lastLogin</code>
    </InvalidScalarArgument>
    <NullableReturnStatement occurrences="1">
      <code>$this-&gt;backend</code>
    </NullableReturnStatement>
    <TooManyArguments occurrences="5">
      <code>dispatch</code>
      <code>dispatch</code>
      <code>dispatch</code>
      <code>dispatch</code>
      <code>dispatch</code>
    </TooManyArguments>
    <UndefinedInterfaceMethod occurrences="5">
      <code>canChangeAvatar</code>
      <code>deleteUserAvatar</code>
      <code>getHome</code>
      <code>setDisplayName</code>
      <code>setPassword</code>
    </UndefinedInterfaceMethod>
  </file>
  <file src="lib/private/UserStatus/Manager.php">
    <InvalidCatch occurrences="1"/>
    <InvalidPropertyAssignmentValue occurrences="1">
      <code>$class</code>
    </InvalidPropertyAssignmentValue>
  </file>
  <file src="lib/private/legacy/OC_API.php">
    <InvalidNullableReturnType occurrences="1">
      <code>int</code>
    </InvalidNullableReturnType>
    <NullableReturnStatement occurrences="1">
      <code>null</code>
    </NullableReturnStatement>
  </file>
  <file src="lib/private/legacy/OC_App.php">
    <InvalidArgument occurrences="2">
      <code>$groupsList</code>
      <code>ManagerEvent::EVENT_APP_UPDATE</code>
    </InvalidArgument>
    <InvalidArrayOffset occurrences="2">
      <code>$dir['path']</code>
      <code>$dir['url']</code>
    </InvalidArrayOffset>
    <NullArgument occurrences="1">
      <code>null</code>
    </NullArgument>
    <NullableReturnStatement occurrences="1">
      <code>null</code>
    </NullableReturnStatement>
    <TooManyArguments occurrences="1">
      <code>dispatch</code>
    </TooManyArguments>
    <TypeDoesNotContainNull occurrences="2">
      <code>$appId === null</code>
      <code>$appId === null</code>
    </TypeDoesNotContainNull>
  </file>
  <file src="lib/private/legacy/OC_DB.php">
    <InvalidReturnStatement occurrences="1">
      <code>$result</code>
    </InvalidReturnStatement>
    <InvalidReturnType occurrences="1">
      <code>OC_DB_StatementWrapper</code>
    </InvalidReturnType>
  </file>
  <file src="lib/private/legacy/OC_DB_StatementWrapper.php">
    <FalsableReturnStatement occurrences="1">
      <code>$this-&gt;statement-&gt;fetchColumn($column)</code>
    </FalsableReturnStatement>
  </file>
  <file src="lib/private/legacy/OC_EventSource.php">
    <RedundantCondition occurrences="1">
      <code>$this-&gt;fallback</code>
    </RedundantCondition>
  </file>
  <file src="lib/private/legacy/OC_FileChunking.php">
    <UndefinedDocblockClass occurrences="1">
      <code>\OC\InsufficientStorageException</code>
    </UndefinedDocblockClass>
  </file>
  <file src="lib/private/legacy/OC_Files.php">
    <InvalidArgument occurrences="3">
      <code>$fh</code>
      <code>$fileInfos</code>
      <code>[$fileInfo]</code>
    </InvalidArgument>
    <InvalidScalarArgument occurrences="1">
      <code>mt_rand()</code>
    </InvalidScalarArgument>
    <RedundantCondition occurrences="2">
      <code>$getType === self::ZIP_DIR</code>
      <code>$getType === self::ZIP_DIR</code>
    </RedundantCondition>
    <UndefinedInterfaceMethod occurrences="2">
      <code>get</code>
      <code>get</code>
    </UndefinedInterfaceMethod>
  </file>
  <file src="lib/private/legacy/OC_Helper.php">
    <InvalidOperand occurrences="1">
      <code>$matches[1][$last_match][0]</code>
    </InvalidOperand>
    <InvalidReturnStatement occurrences="4">
      <code>(INF &gt; 0)? INF: PHP_INT_MAX</code>
      <code>INF</code>
      <code>max($upload_max_filesize, $post_max_size)</code>
      <code>min($upload_max_filesize, $post_max_size)</code>
    </InvalidReturnStatement>
    <InvalidReturnType occurrences="1">
      <code>int</code>
    </InvalidReturnType>
    <InvalidScalarArgument occurrences="4">
      <code>$includeExtStorage ? 'ext' : false</code>
      <code>$path</code>
      <code>$quota</code>
      <code>'ext'</code>
    </InvalidScalarArgument>
    <RedundantCondition occurrences="1">
      <code>count($obd_values) &gt; 0</code>
    </RedundantCondition>
    <UndefinedInterfaceMethod occurrences="1">
      <code>getSourceStorage</code>
    </UndefinedInterfaceMethod>
  </file>
  <file src="lib/private/legacy/OC_Image.php">
    <FalsableReturnStatement occurrences="3">
      <code>$this-&gt;resource</code>
      <code>$this-&gt;valid() ? imagesx($this-&gt;resource) : -1</code>
      <code>$this-&gt;valid() ? imagesy($this-&gt;resource) : -1</code>
    </FalsableReturnStatement>
    <ImplementedReturnTypeMismatch occurrences="1">
      <code>null|string</code>
    </ImplementedReturnTypeMismatch>
    <InvalidArrayOffset occurrences="2">
      <code>$data[floor($p)]</code>
      <code>$data[floor($p)]</code>
    </InvalidArrayOffset>
    <InvalidReturnType occurrences="1">
      <code>bool</code>
    </InvalidReturnType>
    <InvalidScalarArgument occurrences="17">
      <code>$imagePath</code>
      <code>$imagePath</code>
      <code>$imagePath</code>
      <code>$imagePath</code>
      <code>$imagePath</code>
      <code>$imagePath</code>
      <code>$imagePath</code>
      <code>$imagePath</code>
      <code>$imagePath</code>
      <code>$imagePath</code>
      <code>$imagePath</code>
      <code>$imagePath</code>
      <code>$imagePath</code>
      <code>$this-&gt;bitDepth</code>
      <code>$x</code>
      <code>$y</code>
      <code>90</code>
    </InvalidScalarArgument>
    <MismatchingDocblockReturnType occurrences="1">
      <code>bool</code>
    </MismatchingDocblockReturnType>
    <RedundantCondition occurrences="1">
      <code>$isWritable</code>
    </RedundantCondition>
  </file>
  <file src="lib/private/legacy/OC_JSON.php">
    <InvalidScalarArgument occurrences="1">
      <code>OC_User::getUser()</code>
    </InvalidScalarArgument>
  </file>
  <file src="lib/private/legacy/OC_User.php">
    <UndefinedClass occurrences="1">
      <code>\Test\Util\User\Dummy</code>
    </UndefinedClass>
  </file>
  <file src="lib/private/legacy/OC_Util.php">
    <InternalMethod occurrences="2">
      <code>\OC\Files\Filesystem::logWarningWhenAddingStorageWrapper($prevLogging)</code>
      <code>\OC\Files\Filesystem::logWarningWhenAddingStorageWrapper(false)</code>
    </InternalMethod>
    <InvalidLiteralArgument occurrences="1">
      <code>\OCP\Constants::FILENAME_INVALID_CHARS</code>
    </InvalidLiteralArgument>
    <InvalidReturnStatement occurrences="1">
      <code>OC_Helper::computerFileSize($userQuota)</code>
    </InvalidReturnStatement>
    <InvalidReturnType occurrences="1">
      <code>float</code>
    </InvalidReturnType>
    <InvalidScalarArgument occurrences="2">
      <code>$user</code>
      <code>OC_User::getUser()</code>
    </InvalidScalarArgument>
    <RedundantCondition occurrences="2">
      <code>'off'</code>
      <code>is_string($expected)</code>
    </RedundantCondition>
    <TypeDoesNotContainType occurrences="3">
      <code>is_bool($expected)</code>
      <code>is_bool($setting[1])</code>
      <code>is_int($expected)</code>
    </TypeDoesNotContainType>
    <UndefinedInterfaceMethod occurrences="1">
      <code>clearCache</code>
    </UndefinedInterfaceMethod>
  </file>
  <file src="lib/public/AppFramework/ApiController.php">
    <NoInterfaceProperties occurrences="1">
      <code>$this-&gt;request-&gt;server</code>
    </NoInterfaceProperties>
  </file>
  <file src="lib/public/AppFramework/Bootstrap/IBootContext.php">
    <InvalidThrow occurrences="1">
      <code>ContainerExceptionInterface</code>
    </InvalidThrow>
  </file>
  <file src="lib/public/AppFramework/Db/Entity.php">
    <InvalidNullableReturnType occurrences="1">
      <code>string</code>
    </InvalidNullableReturnType>
    <NullableReturnStatement occurrences="1">
      <code>$column</code>
    </NullableReturnStatement>
  </file>
  <file src="lib/public/AppFramework/Http/DataResponse.php">
    <InvalidReturnStatement occurrences="1">
      <code>$this-&gt;data</code>
    </InvalidReturnStatement>
    <InvalidReturnType occurrences="1">
      <code>array</code>
    </InvalidReturnType>
  </file>
  <file src="lib/public/AppFramework/Http/JSONResponse.php">
    <InvalidReturnStatement occurrences="1">
      <code>$this-&gt;data</code>
    </InvalidReturnStatement>
    <InvalidReturnType occurrences="1">
      <code>array</code>
    </InvalidReturnType>
  </file>
  <file src="lib/public/AppFramework/Http/Template/PublicTemplateResponse.php">
    <InvalidScalarArgument occurrences="1"/>
  </file>
  <file src="lib/public/AppFramework/Http/ZipResponse.php">
    <InvalidArrayAccess occurrences="5">
      <code>$resource['internalName']</code>
      <code>$resource['resource']</code>
      <code>$resource['size']</code>
      <code>$resource['size']</code>
      <code>$resource['time']</code>
    </InvalidArrayAccess>
    <InvalidPropertyAssignmentValue occurrences="1">
      <code>$this-&gt;resources</code>
    </InvalidPropertyAssignmentValue>
  </file>
  <file src="lib/public/AppFramework/Services/IInitialState.php">
    <MismatchingDocblockParamType occurrences="1">
      <code>Closure</code>
    </MismatchingDocblockParamType>
    <UndefinedDocblockClass occurrences="1">
      <code>Closure</code>
    </UndefinedDocblockClass>
  </file>
  <file src="lib/public/BackgroundJob/TimedJob.php">
    <MoreSpecificImplementedParamType occurrences="1">
      <code>$jobList</code>
    </MoreSpecificImplementedParamType>
  </file>
  <file src="lib/public/Contacts/IManager.php">
    <UndefinedDocblockClass occurrences="1">
      <code>IAddressBook[]</code>
    </UndefinedDocblockClass>
  </file>
  <file src="lib/public/Dashboard/Model/WidgetTemplate.php">
    <InvalidNullableReturnType occurrences="1">
      <code>WidgetSetting</code>
    </InvalidNullableReturnType>
    <NullableReturnStatement occurrences="1">
      <code>null</code>
    </NullableReturnStatement>
  </file>
  <file src="lib/public/Diagnostics/IQueryLogger.php">
    <LessSpecificImplementedReturnType occurrences="1">
      <code>mixed</code>
    </LessSpecificImplementedReturnType>
  </file>
  <file src="lib/public/Files.php">
    <FalsableReturnStatement occurrences="1">
      <code>\OC_App::getStorage($app)</code>
    </FalsableReturnStatement>
  </file>
  <file src="lib/public/Files/Storage.php">
    <InvalidReturnType occurrences="1">
      <code>string|false</code>
    </InvalidReturnType>
  </file>
  <file src="lib/public/Files/Storage/IStorage.php">
    <InvalidParamDefault occurrences="1">
      <code>array</code>
    </InvalidParamDefault>
    <InvalidReturnType occurrences="1">
      <code>string|false</code>
    </InvalidReturnType>
  </file>
  <file src="lib/public/FullTextSearch/Model/ISearchRequest.php">
    <InvalidClass occurrences="1">
      <code>IsearchRequest</code>
    </InvalidClass>
  </file>
  <file src="lib/public/IAddressBook.php">
    <InvalidDocblock occurrences="1">
      <code>public function getUri(): string;</code>
    </InvalidDocblock>
  </file>
  <file src="lib/public/IAvatar.php">
    <UndefinedDocblockClass occurrences="1">
      <code>Color</code>
    </UndefinedDocblockClass>
  </file>
  <file src="lib/public/IContainer.php">
    <InvalidThrow occurrences="2">
      <code>ContainerExceptionInterface</code>
      <code>ContainerExceptionInterface</code>
    </InvalidThrow>
  </file>
  <file src="lib/public/IDBConnection.php">
    <InvalidClass occurrences="1">
      <code>PreconditionNotMetException</code>
    </InvalidClass>
  </file>
  <file src="lib/public/Search/SearchResult.php">
    <InvalidArgument occurrences="1">
      <code>$cursor</code>
    </InvalidArgument>
  </file>
  <file src="lib/public/Share.php">
    <InvalidReturnType occurrences="3">
      <code>array</code>
      <code>array|bool</code>
      <code>mixed</code>
    </InvalidReturnType>
  </file>
  <file src="lib/public/User.php">
    <InvalidReturnStatement occurrences="1">
      <code>\OC_User::getUser()</code>
    </InvalidReturnStatement>
    <InvalidReturnType occurrences="1">
      <code>string</code>
    </InvalidReturnType>
  </file>
  <file src="lib/public/Util.php">
    <InvalidReturnStatement occurrences="1">
      <code>\OC_Helper::computerFileSize($str)</code>
    </InvalidReturnStatement>
    <InvalidReturnType occurrences="1">
      <code>float</code>
    </InvalidReturnType>
  </file>
  <file src="remote.php">
    <InvalidScalarArgument occurrences="1">
      <code>$e-&gt;getCode()</code>
    </InvalidScalarArgument>
  </file>
</files><|MERGE_RESOLUTION|>--- conflicted
+++ resolved
@@ -1,9 +1,5 @@
 <?xml version="1.0" encoding="UTF-8"?>
-<<<<<<< HEAD
-<files psalm-version="4.0.1@b1e2e30026936ef8d5bf6a354d1c3959b6231f44">
-=======
 <files psalm-version="3.17.2@9e526d9cb569fe4631e6a737bbb7948d05596e3f">
->>>>>>> 2ba34cba
   <file src="3rdparty/doctrine/dbal/lib/Doctrine/DBAL/Connection.php">
     <ImplementedReturnTypeMismatch occurrences="1">
       <code>string|null</code>
@@ -136,9 +132,6 @@
     <InvalidOperand occurrences="1">
       <code>$argv[5]</code>
     </InvalidOperand>
-    <InvalidScalarArgument occurrences="1">
-      <code>$chunkSize</code>
-    </InvalidScalarArgument>
     <MissingFile occurrences="1">
       <code>require '../../../../3rdparty/autoload.php'</code>
     </MissingFile>
@@ -912,9 +905,6 @@
     <InvalidReturnType occurrences="1">
       <code>?string</code>
     </InvalidReturnType>
-    <UndefinedDocblockClass occurrences="1">
-      <code>$operator-&gt;arguments[0]-&gt;name</code>
-    </UndefinedDocblockClass>
     <UndefinedPropertyFetch occurrences="1">
       <code>$operator-&gt;arguments[0]-&gt;name</code>
     </UndefinedPropertyFetch>
@@ -1152,10 +1142,11 @@
       <code>$id</code>
       <code>$remoteId</code>
     </InvalidScalarArgument>
-    <TypeDoesNotContainNull occurrences="3">
+    <TypeDoesNotContainNull occurrences="2">
       <code>$permission === null</code>
       <code>$remoteId === null</code>
     </TypeDoesNotContainNull>
+    <TypeDoesNotContainType occurrences="1"/>
   </file>
   <file src="apps/federatedfilesharing/lib/FederatedShareProvider.php">
     <InvalidArrayAccess occurrences="2">
@@ -2028,10 +2019,12 @@
     <InvalidScalarArgument occurrences="1">
       <code>$quota</code>
     </InvalidScalarArgument>
-    <TypeDoesNotContainNull occurrences="2">
-      <code>$groupid === null</code>
+    <TypeDoesNotContainNull occurrences="1">
       <code>$groupid === null</code>
     </TypeDoesNotContainNull>
+    <TypeDoesNotContainType occurrences="1">
+      <code>$groupid === null</code>
+    </TypeDoesNotContainType>
     <UndefinedInterfaceMethod occurrences="1">
       <code>getSubAdmin</code>
     </UndefinedInterfaceMethod>
@@ -2547,9 +2540,9 @@
     </NullableReturnStatement>
   </file>
   <file src="apps/user_ldap/lib/User_Proxy.php">
-    <InvalidReturnStatement occurrences="1">
+    <FalseOperand occurrences="1">
       <code>$users</code>
-    </InvalidReturnStatement>
+    </FalseOperand>
   </file>
   <file src="apps/user_ldap/lib/Wizard.php">
     <FalsableReturnStatement occurrences="2">
@@ -2940,18 +2933,12 @@
   <file src="core/routes.php">
     <InvalidScope occurrences="2">
       <code>$this</code>
-      <code>$this</code>
     </InvalidScope>
   </file>
   <file src="core/templates/layout.public.php">
     <UndefinedInterfaceMethod occurrences="1">
       <code>getIcon</code>
     </UndefinedInterfaceMethod>
-  </file>
-  <file src="lib/autoloader.php">
-    <RedundantCondition occurrences="1">
-      <code>$this-&gt;memoryCache</code>
-    </RedundantCondition>
   </file>
   <file src="lib/base.php">
     <InternalMethod occurrences="2">
@@ -3164,7 +3151,8 @@
     <InvalidScalarArgument occurrences="1">
       <code>$exception-&gt;getCode()</code>
     </InvalidScalarArgument>
-    <NoInterfaceProperties occurrences="2">
+    <NoInterfaceProperties occurrences="3">
+      <code>$this-&gt;request-&gt;server</code>
       <code>$this-&gt;request-&gt;server</code>
       <code>$this-&gt;request-&gt;server</code>
     </NoInterfaceProperties>
@@ -3346,21 +3334,12 @@
     <ImplementedReturnTypeMismatch occurrences="1">
       <code>Color</code>
     </ImplementedReturnTypeMismatch>
-    <ImplicitToStringCast occurrences="1">
-      <code>$avatar</code>
-    </ImplicitToStringCast>
-    <InvalidNullableReturnType occurrences="1">
-      <code>string|boolean</code>
-    </InvalidNullableReturnType>
     <InvalidReturnStatement occurrences="1">
       <code>$finalPalette[$this-&gt;hashToInt($hash, $steps * 3)]</code>
     </InvalidReturnStatement>
     <InvalidReturnType occurrences="1">
       <code>Color</code>
     </InvalidReturnType>
-    <NullableReturnStatement occurrences="1">
-      <code>$image-&gt;data()</code>
-    </NullableReturnStatement>
   </file>
   <file src="lib/private/Avatar/GuestAvatar.php">
     <ImplementedReturnTypeMismatch occurrences="1">
@@ -3453,10 +3432,6 @@
     <TypeDoesNotContainType occurrences="1">
       <code>$needsUpdate</code>
     </TypeDoesNotContainType>
-    <UndefinedVariable occurrences="2">
-      <code>$CONFIG</code>
-      <code>$CONFIG</code>
-    </UndefinedVariable>
   </file>
   <file src="lib/private/Console/Application.php">
     <InvalidArgument occurrences="1">
@@ -4622,32 +4597,20 @@
     </InvalidPropertyAssignmentValue>
   </file>
   <file src="lib/private/Group/Group.php">
-    <InvalidArgument occurrences="7">
+    <InvalidArgument occurrences="6">
       <code>IGroup::class . '::postAddUser'</code>
       <code>IGroup::class . '::postDelete'</code>
       <code>IGroup::class . '::postRemoveUser'</code>
       <code>IGroup::class . '::preAddUser'</code>
       <code>IGroup::class . '::preDelete'</code>
       <code>IGroup::class . '::preRemoveUser'</code>
-      <code>bool</code>
     </InvalidArgument>
     <InvalidOperand occurrences="1">
       <code>$hide</code>
     </InvalidOperand>
-    <InvalidReturnStatement occurrences="1">
-      <code>$users</code>
-    </InvalidReturnStatement>
-    <InvalidReturnType occurrences="1">
-      <code>int|bool</code>
-    </InvalidReturnType>
     <MoreSpecificImplementedParamType occurrences="1">
       <code>$user</code>
     </MoreSpecificImplementedParamType>
-    <RedundantCondition occurrences="3">
-      <code>$this-&gt;emitter</code>
-      <code>$this-&gt;emitter</code>
-      <code>$this-&gt;emitter</code>
-    </RedundantCondition>
     <TooManyArguments occurrences="6">
       <code>dispatch</code>
       <code>dispatch</code>
@@ -4792,11 +4755,6 @@
     <RedundantCondition occurrences="1">
       <code>$request</code>
     </RedundantCondition>
-  </file>
-  <file src="lib/private/Log/File.php">
-    <TypeDoesNotContainNull occurrences="1">
-      <code>$limit === null</code>
-    </TypeDoesNotContainNull>
   </file>
   <file src="lib/private/Log/LogDetails.php">
     <RedundantCondition occurrences="1">
@@ -5355,6 +5313,9 @@
       <code>$this-&gt;appendIfExist($this-&gt;serverroot, 'apps/'.$script.'.js')</code>
       <code>$this-&gt;appendIfExist($this-&gt;serverroot, 'core/'.$script.'.js')</code>
     </InvalidOperand>
+    <TypeDoesNotContainType occurrences="1">
+      <code>$found</code>
+    </TypeDoesNotContainType>
   </file>
   <file src="lib/private/Template/SCSSCacher.php">
     <InvalidScalarArgument occurrences="1">
@@ -5547,10 +5508,12 @@
     <TooManyArguments occurrences="1">
       <code>dispatch</code>
     </TooManyArguments>
-    <TypeDoesNotContainNull occurrences="2">
-      <code>$appId === null</code>
+    <TypeDoesNotContainNull occurrences="1">
       <code>$appId === null</code>
     </TypeDoesNotContainNull>
+    <TypeDoesNotContainType occurrences="1">
+      <code>$appId === null</code>
+    </TypeDoesNotContainType>
   </file>
   <file src="lib/private/legacy/OC_DB.php">
     <InvalidReturnStatement occurrences="1">
