<?php

/**
* ownCloud
*
* @author Frank Karlitschek 
* @copyright 2010 Frank Karlitschek karlitschek@kde.org 
* 
* This library is free software; you can redistribute it and/or
* modify it under the terms of the GNU AFFERO GENERAL PUBLIC LICENSE
* License as published by the Free Software Foundation; either 
* version 3 of the License, or any later version.
* 
* This library is distributed in the hope that it will be useful,
* but WITHOUT ANY WARRANTY; without even the implied warranty of
* MERCHANTABILITY or FITNESS FOR A PARTICULAR PURPOSE.  See the
* GNU AFFERO GENERAL PUBLIC LICENSE for more details.
*  
* You should have received a copy of the GNU Lesser General Public 
* License along with this library.  If not, see <http://www.gnu.org/licenses/>.
*
*/

class OC_PLUGIN{
	static private $blacklist=array();
	
	/**
	* load the plugin with the given id
	* @param string id
	* @return bool
	*/
	static public function load($id){
		global $SERVERROOT;
		$data=self::getPluginData($id);
		if($data){
			if(isset($data['info']['require'])){
				$minVersion=explode('.',$data['info']['require']);
				$version=OC_UTIL::getVersion();
				$roundTo=count($minVersion);
				while(count($version)>$roundTo){
					if($version[count($version)-1]>=50){
						$version[count($version)-2]++;
					}
					unset($version[count($version)-1]);
				}
				for($i=0;$i<count($minVersion);$i++){
					if($version[$i]<$minVersion[$i]){
						return false;
					}
				}
			}
			//check for uninstalled db's 
			if(isset($data['install']) and isset($data['install']['database'])){
				foreach($data['install']['database'] as $db){
					if(!$data['install']['database_installed'][$db]){
						self::installDB($id);
						break;
					}
				}
			}
			
			foreach($data['runtime'] as $include){
				include($SERVERROOT.'/plugins/'.$id.'/'.$include);
			}
		}
		return false;
	}
	
	/**
	 * Get a list of all installed plugins
	 */
	public static function listPlugins() {
		global $SERVERROOT;
		$plugins = array();
		$fd = opendir($SERVERROOT . '/plugins');
		while ( false !== ($filename = readdir($fd)) ) {
			if ( $filename<>'.' AND $filename<>'..' AND ('.' != substr($filename, 0, 1))) {
				if(file_exists($SERVERROOT . '/plugins/'.$filename.'/plugin.xml')){
					$plugins[]=$filename;
				}
			}
		}
		closedir($fd);
		return $plugins;
	}
	
	/**
	 * Load all plugins that aren't blacklisted
	 */
	public static function loadPlugins() {
<<<<<<< HEAD
		global $SERVERROOT;
		$plugins = self::listPlugins();
		$blacklist=self::loadBlacklist();
		$fd = opendir($SERVERROOT . '/plugins');
		foreach($plugins as $plugin){
			if (array_search($plugin,$blacklist)===false) {
				self::load($plugin);
=======
		global $CONFIG_INSTALLED;
		if($CONFIG_INSTALLED){
			global $SERVERROOT;
			$plugins = array();
			$blacklist=self::loadBlacklist();
			$fd = opendir($SERVERROOT . '/plugins');
			while ( false !== ($filename = readdir($fd)) ) {
				if ( $filename<>'.' AND $filename<>'..' AND ('.' != substr($filename, 0, 1)) AND array_search($filename,$blacklist)===false) {
					self::load($filename);
				}
>>>>>>> afbc4f1f
			}
			closedir($fd);
		}
	}
	
	/**
	* load the blacklist from blacklist.txt
	* @return array
	*/
	public static function loadBlacklist(){
		global $SERVERROOT;
		if(count(self::$blacklist)>0){
			return self::$blacklist;
		}
		$blacklist=array();
		if(is_file($SERVERROOT.'/plugins/blacklist.txt')){
			$file=file_get_contents($SERVERROOT.'/plugins/blacklist.txt');
			$lines=explode("\n",$file);
			foreach($lines as $line){
				$id=trim($line);
				if($id!='' and is_dir($SERVERROOT.'/plugins/'.$id)){
					$blacklist[]=$id;
				}
			}
		}
		self::$blacklist=$blacklist;
		return $blacklist;
	}
	
	/**
	* save a blacklist to blacklist.txt
	* @param array blacklist
	*/
	private static function saveBlacklist($blacklist){
		global $SERVERROOT;
		$file='';
		foreach($blacklist as $item){
			$file.="$item\n";
		}
		self::$blacklist=$blacklist;
		file_put_contents($SERVERROOT.'/plugins/blacklist.txt',$file);
	}
	
	/**
	* add a plugin to the blacklist
	* @param string id
	*/
	public static function addToBlacklist($id){
		$blacklist=self::loadBlacklist();
		if(array_search($id,$blacklist)===false){
			$blacklist[]=$id;
			self::$blacklist=$blacklist;
			self::saveBlacklist($blacklist);
		}
	}
	
	/**
	* remove a plugin to the blacklist
	* @param string id
	*/
	public static function removeFromBlacklist($id){
		$blacklist=self::loadBlacklist();
		$index=array_search($id,$blacklist);
		if($index!==false){
			unset($blacklist[$index]);
			self::$blacklist=$blacklist;
			self::saveBlacklist($blacklist);
		}
	}
	
	/**
	* Load data from the plugin.xml of a plugin, either identified by the plugin or the path of the plugin.xml file
	* @param string id
	* @return array
	*/
	public static function getPluginData($id){
		global $SERVERROOT;
		if(is_file($id)){
			$file=$id;
		}
		if(!is_dir($SERVERROOT.'/plugins/'.$id) or !is_file($SERVERROOT.'/plugins/'.$id.'/plugin.xml')){
			return false;
		}else{
			$file=$SERVERROOT.'/plugins/'.$id.'/plugin.xml';
		}
		$data=array();
		$plugin=new DOMDocument();
		$plugin->load($file);
		$data['version']=$plugin->documentElement->getAttribute('version');
		$info=$plugin->getElementsByTagName('info');
		if($info->length>0){
			$info=$info->item(0);
			$data['info']=array();
			foreach($info->childNodes as $child){
				if($child->nodeType==XML_ELEMENT_NODE){
					$data['info'][$child->tagName]=$child->textContent;
				}
			}
		}
		$runtime=$plugin->getElementsByTagName('runtime');
		if($runtime->length>0){
			$runtime=$runtime->item(0);
			$data['runtime']=array();
			foreach($runtime->childNodes as $child){
				if($child->nodeType==XML_ELEMENT_NODE and $child->tagName=='include'){
					$data['runtime'][]=$child->textContent;
				}
			}
		}
		$install=$plugin->getElementsByTagName('install');
		if($install->length>0){
			$install=$install->item(0);
			$data['install']=array();
			foreach($install->childNodes as $child){
				if($child->nodeType==XML_ELEMENT_NODE){
					$data['install']['include']=array();
					$data['install']['dialog']=array();
					$data['install']['database']=array();
					switch($child->tagName){
						case 'include':
							$data['install']['include'][]=$child->textContent;
							break;
						case 'dialog':
							$data['install']['dialog'][]=$child->textContent;
							break;
						case 'database':
							$data['install']['database'][]=$child->textContent;
							$data['install']['database_installed'][$child->textContent]=($child->hasAttribute('installed') and $child->getAttribute('installed')=='true')?true:false;
							break;
					}
				}
			}
		}
		$uninstall=$plugin->getElementsByTagName('uninstall');
		if($uninstall->length>0){
			$uninstall=$uninstall->item(0);
			$data['uninstall']=array();
			foreach($uninstall->childNodes as $child){
				if($child->nodeType==XML_ELEMENT_NODE){
					$data['uninstall']['include']=array();
					$data['uninstall']['dialog']=array();
					switch($child->tagName){
						case 'include':
							$data['uninstall']['include'][]=$child->textContent;
							break;
						case 'dialog':
							$data['uninstall']['dialog'][]=$child->textContent;
							break;
					}
				}
			}
		}
		return $data;
	}
	
	
	/**
	* Save data to the plugin.xml of a plugin, either identified by the plugin or the path of the plugin.xml file
	* @param string id
	* @param array data the plugin data in the same structure as returned by getPluginData
	* @return bool
	*/
	public static function savePluginData($id,$data){
		global $SERVERROOT;
		if(is_file($id)){
			$file=$id;
		}
		if(!is_dir($SERVERROOT.'/plugins/'.$id) or !is_file($SERVERROOT.'/plugins/'.$id.'/plugin.xml')){
			return false;
		}else{
			$file=$SERVERROOT.'/plugins/'.$id.'/plugin.xml';
		}
		$plugin=new DOMDocument();
		$pluginNode=$plugin->createElement('plugin');
		$pluginNode->setAttribute('version',$data['version']);
		$plugin->appendChild($pluginNode);
		$info=$plugin->createElement('info');
		foreach($data['info'] as $name=>$value){
			$node=$plugin->createElement($name);
			$node->appendChild($plugin->createTextNode($value));
			$info->appendChild($node);
		}
		$pluginNode->appendChild($info);
		if(isset($data['runtime'])){
			$runtime=$plugin->createElement('runtime');
			foreach($data['runtime'] as $include){
				$node=$plugin->createElement('include');
				$node->appendChild($plugin->createTextNode($include));
				$runtime->appendChild($node);
			}
			$pluginNode->appendChild($runtime);
		}
		if(isset($data['install'])){
			$install=$plugin->createElement('install');
			foreach($data['install']['include'] as $include){
				$node=$plugin->createElement('include');
				$node->appendChild($plugin->createTextNode($include));
				$install->appendChild($node);
			}
			foreach($data['install']['dialog'] as $dialog){
				$node=$plugin->createElement('dialog');
				$node->appendChild($plugin->createTextNode($dialog));
				$install->appendChild($node);
			}
			foreach($data['install']['database'] as $database){
				$node=$plugin->createElement('database');
				$node->appendChild($plugin->createTextNode($database));
				if($data['install']['database_installed'][$database]){
					$node->setAttribute('installed','true');
				}
				$install->appendChild($node);
			}
			$pluginNode->appendChild($install);
		}
		if(isset($data['uninstall'])){
			$uninstall=$plugin->createElement('uninstall');
			foreach($data['uninstall']['include'] as $include){
				$node=$plugin->createElement('include');
				$node->appendChild($plugin->createTextNode($include));
				$uninstall->appendChild($node);
			}
			foreach($data['uninstall']['dialog'] as $dialog){
				$node=$plugin->createElement('dialog');
				$node->appendChild($plugin->createTextNode($dialog));
				$uninstall->appendChild($node);
			}
			$pluginNode->appendChild($uninstall);
		}
		$plugin->save($file);
	}
	
	/**
	* install the databases of a plugin
	* @param string id
	* @return bool
	*/
	public static function installDB($id){
		global $SERVERROOT;
		$data=OC_PLUGIN::getPluginData($id);
		foreach($data['install']['database'] as $db){
			if (!$data['install']['database_installed'][$db]){
				$file=$SERVERROOT.'/plugins/'.$id.'/'.$db;
				OC_DB::createDbFromStructure($file);
				$data['install']['database_installed'][$db]=true;
			}
		}
		self::savePluginData($id,$data);
		return true;
	}
}

?><|MERGE_RESOLUTION|>--- conflicted
+++ resolved
@@ -88,28 +88,16 @@
 	 * Load all plugins that aren't blacklisted
 	 */
 	public static function loadPlugins() {
-<<<<<<< HEAD
-		global $SERVERROOT;
-		$plugins = self::listPlugins();
-		$blacklist=self::loadBlacklist();
-		$fd = opendir($SERVERROOT . '/plugins');
-		foreach($plugins as $plugin){
-			if (array_search($plugin,$blacklist)===false) {
-				self::load($plugin);
-=======
 		global $CONFIG_INSTALLED;
 		if($CONFIG_INSTALLED){
 			global $SERVERROOT;
-			$plugins = array();
+			$plugins = self::listPlugins();
 			$blacklist=self::loadBlacklist();
-			$fd = opendir($SERVERROOT . '/plugins');
-			while ( false !== ($filename = readdir($fd)) ) {
-				if ( $filename<>'.' AND $filename<>'..' AND ('.' != substr($filename, 0, 1)) AND array_search($filename,$blacklist)===false) {
-					self::load($filename);
-				}
->>>>>>> afbc4f1f
-			}
-			closedir($fd);
+			foreach($plugins as $plugin){
+				if (array_search($plugin,$blacklist)===false) {
+					self::load($plugin);
+				}
+			}
 		}
 	}
 	
